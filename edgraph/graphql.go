/*
 * Copyright 2017-2020 Dgraph Labs, Inc. and Contributors
 *
 * Licensed under the Apache License, Version 2.0 (the "License");
 * you may not use this file except in compliance with the License.
 * You may obtain a copy of the License at
 *
 *     http://www.apache.org/licenses/LICENSE-2.0
 *
 * Unless required by applicable law or agreed to in writing, software
 * distributed under the License is distributed on an "AS IS" BASIS,
 * WITHOUT WARRANTIES OR CONDITIONS OF ANY KIND, either express or implied.
 * See the License for the specific language governing permissions and
 * limitations under the License.
 */

package edgraph

import (
	"bytes"
	"context"
	"crypto/sha256"
	"encoding/hex"
	"encoding/json"
	"fmt"
	"github.com/dgraph-io/dgraph/gql"
	"sort"
	"time"

	"github.com/dgraph-io/dgo/v200/protos/api"
	"github.com/dgraph-io/dgraph/graphql/schema"
	"github.com/dgraph-io/ristretto/z"
	"github.com/golang/glog"
	"github.com/pkg/errors"
)

// ResetCors make the dgraph to accept all the origins if no origins were given
// by the users.
func ResetCors(closer *z.Closer) {
	defer func() {
		glog.Infof("ResetCors closed")
		closer.Done()
	}()

	reqCtx := &RequestWithContext{
		req: &api.Request{
			Query: `query{
			cors as var(func: has(dgraph.cors))
		}`,
			Mutations: []*api.Mutation{
				{
					Set: []*api.NQuad{
						{
							Subject:     "_:a",
							Predicate:   "dgraph.cors",
							ObjectValue: &api.Value{Val: &api.Value_StrVal{StrVal: "*"}},
						},
					},
<<<<<<< HEAD
					Cond: `@if(eq(len(cors), 0))`,
=======
					{
						Subject:   "_:a",
						Predicate: "dgraph.type",
						ObjectValue: &api.Value{Val: &api.Value_StrVal{
							StrVal: "dgraph.type.cors"}},
					},
>>>>>>> ee0b9958
				},
			},
			CommitNow: true,
		},
		doAuth: NoAuthorize,
	}

	for closer.Ctx().Err() == nil {
		ctx, cancel := context.WithTimeout(closer.Ctx(), time.Minute)
		defer cancel()
		ctx = context.WithValue(ctx, IsGraphql, true)
		if _, err := (&Server{}).doQuery(ctx, reqCtx); err != nil {
			glog.Infof("Unable to upsert cors. Error: %v", err)
			time.Sleep(100 * time.Millisecond)
		}
		break
	}
}

func generateNquadsForCors(uid string, origins []string) []byte {
	out := &bytes.Buffer{}
	for _, origin := range origins {
		out.Write([]byte(fmt.Sprintf("<%s> <dgraph.cors> \"%s\" . \n", uid, origin)))
	}
	return out.Bytes()
}

// AddCorsOrigins Adds the cors origins to the Dgraph.
func AddCorsOrigins(ctx context.Context, origins []string) error {
<<<<<<< HEAD
	reqCtx := &RequestWithContext{
		req: &api.Request{
			Query: `query{
			cors as var(func: has(dgraph.cors))
		}`,
			Mutations: []*api.Mutation{
				{
					SetNquads: generateNquadsForCors(origins),
					Cond:      `@if(eq(len(cors), 1))`,
					DelNquads: []byte(`uid(cors) <dgraph.cors> * .`),
				},
=======
	uid, _, err := GetCorsOrigins(ctx)
	if err != nil {
		return err
	}
	req := &api.Request{
		Query: `query{
			cors as var(func: has(dgraph.cors))
		}`,
		Mutations: []*api.Mutation{
			{
				SetNquads: generateNquadsForCors(uid, origins),
				Cond:      `@if(gt(len(cors), 0))`,
				DelNquads: []byte(`<` + uid + `>` + ` <dgraph.cors> * .`),
>>>>>>> ee0b9958
			},
			CommitNow: true,
		},
		doAuth: NoAuthorize,
	}
<<<<<<< HEAD
	_, err := (&Server{}).doQuery(context.WithValue(ctx, IsGraphql, true), reqCtx)
=======
	_, err = (&Server{}).doQuery(context.WithValue(ctx, IsGraphql, true), req, NoAuthorize)
>>>>>>> ee0b9958
	return err
}

// GetCorsOrigins retrieve all the cors origin from the database.
<<<<<<< HEAD
func GetCorsOrigins(ctx context.Context) ([]string, error) {
	reqCtx := &RequestWithContext{
		req: &api.Request{
			Query: `query{
=======
func GetCorsOrigins(ctx context.Context) (string, []string, error) {
	req := &api.Request{
		Query: `query{
>>>>>>> ee0b9958
			me(func: has(dgraph.cors)){
				uid
				dgraph.cors
			}
		}`,
			ReadOnly: true,
		},
		doAuth: NoAuthorize,
	}
	res, err := (&Server{}).doQuery(context.WithValue(ctx, IsGraphql, true), reqCtx)
	if err != nil {
		return "", nil, err
	}

	type corsResponse struct {
		Me []struct {
			Uid        string `json:"uid"`
			UidInt     uint64
			DgraphCors []string `json:"dgraph.cors"`
		} `json:"me"`
	}
	corsRes := &corsResponse{}
	if err = json.Unmarshal(res.Json, corsRes); err != nil {
		return "", nil, err
	}
	if len(corsRes.Me) == 0 {
		return "", []string{}, fmt.Errorf("GetCorsOrigins returned 0 results")
	} else if len(corsRes.Me) == 1 {
		return corsRes.Me[0].Uid, corsRes.Me[0].DgraphCors, nil
	}
	// Multiple nodes for cors found, returning the one that is added last
	for i := range corsRes.Me {
		iUid, err := gql.ParseUid(corsRes.Me[i].Uid)
		if err != nil {
			return "", nil, err
		}
		corsRes.Me[i].UidInt = iUid
	}
	sort.Slice(corsRes.Me, func(i, j int) bool {
		return corsRes.Me[i].UidInt < corsRes.Me[j].UidInt
	})
	glog.Errorf("Multiple nodes of type dgraph.type.cors found, using the latest one.")
	corsLast := corsRes.Me[len(corsRes.Me)-1]
	return corsLast.Uid, corsLast.DgraphCors, nil
}

// UpdateSchemaHistory updates graphql schema history.
func UpdateSchemaHistory(ctx context.Context, schema string) error {
	reqCtx := &RequestWithContext{
		req: &api.Request{
			Mutations: []*api.Mutation{
				{
					Set: []*api.NQuad{
						{
							Subject:     "_:a",
							Predicate:   "dgraph.graphql.schema_history",
							ObjectValue: &api.Value{Val: &api.Value_StrVal{StrVal: schema}},
						},
						{
							Subject:   "_:a",
							Predicate: "dgraph.type",
							ObjectValue: &api.Value{Val: &api.Value_StrVal{
								StrVal: "dgraph.graphql.history"}},
						},
					},
					SetNquads: []byte(fmt.Sprintf(`_:a <dgraph.graphql.schema_created_at> "%s" .`,
						time.Now().Format(time.RFC3339))),
				},
			},
			CommitNow: true,
		},
		doAuth: NoAuthorize,
	}
	_, err := (&Server{}).doQuery(context.WithValue(ctx, IsGraphql, true), reqCtx)
	return err
}

// ProcessPersistedQuery stores and retrieves persisted queries by following waterfall logic:
// 1. If sha256Hash is not provided process queries without persisting
// 2. If sha256Hash is provided try retrieving persisted queries
//		2a. Persisted Query not found
//		    i) If query is not provided then throw "PersistedQueryNotFound"
//			ii) If query is provided then store query in dgraph only if sha256 of the query is correct
//				otherwise throw "provided sha does not match query"
//      2b. Persisted Query found
//		    i)  If query is not provided then update gqlRes with the found query and proceed
//			ii) If query is provided then match query retrieved, if identical do nothing else
//				throw "query does not match persisted query"
func ProcessPersistedQuery(ctx context.Context, gqlReq *schema.Request) error {
	query := gqlReq.Query
	sha256Hash := gqlReq.Extensions.PersistedQuery.Sha256Hash

	if sha256Hash == "" {
		return nil
	}

	queryForSHA := `query Me($sha: string){
						me(func: eq(dgraph.graphql.p_sha256hash, $sha)){
							dgraph.graphql.p_query
						}
					}`
	variables := map[string]string{
		"$sha": sha256Hash,
	}
	reqCtx := &RequestWithContext{
		req: &api.Request{
			Query:    queryForSHA,
			Vars:     variables,
			ReadOnly: true,
		},
		doAuth: NoAuthorize,
	}

	storedQuery, err := (&Server{}).doQuery(ctx, reqCtx)

	if err != nil {
		glog.Errorf("Error while querying sha %s", sha256Hash)
		return err
	}

	type shaQueryResponse struct {
		Me []struct {
			PersistedQuery string `json:"dgraph.graphql.p_query"`
		} `json:"me"`
	}

	shaQueryRes := &shaQueryResponse{}
	if len(storedQuery.Json) > 0 {
		if err := json.Unmarshal(storedQuery.Json, shaQueryRes); err != nil {
			return err
		}
	}

	if len(shaQueryRes.Me) == 0 {
		if query == "" {
			return errors.New("PersistedQueryNotFound")
		}
		if match, err := hashMatches(query, sha256Hash); err != nil {
			return err
		} else if !match {
			return errors.New("provided sha does not match query")
		}

		reqCtx := &RequestWithContext{
			req: &api.Request{
				Mutations: []*api.Mutation{
					{
						Set: []*api.NQuad{
							{
								Subject:     "_:a",
								Predicate:   "dgraph.graphql.p_query",
								ObjectValue: &api.Value{Val: &api.Value_StrVal{StrVal: query}},
							},
							{
								Subject:     "_:a",
								Predicate:   "dgraph.graphql.p_sha256hash",
								ObjectValue: &api.Value{Val: &api.Value_StrVal{StrVal: sha256Hash}},
							},
							{
								Subject:   "_:a",
								Predicate: "dgraph.type",
								ObjectValue: &api.Value{Val: &api.Value_StrVal{
									StrVal: "dgraph.graphql.persisted_query"}},
							},
						},
					},
				},
				CommitNow: true,
			},
			doAuth: NoAuthorize,
		}

		_, err := (&Server{}).doQuery(context.WithValue(ctx, IsGraphql, true), reqCtx)
		return err

	}

	if len(shaQueryRes.Me) != 1 {
		return fmt.Errorf("same sha returned %d queries", len(shaQueryRes.Me))
	}

	if len(query) > 0 && shaQueryRes.Me[0].PersistedQuery != query {
		return errors.New("query does not match persisted query")
	}

	gqlReq.Query = shaQueryRes.Me[0].PersistedQuery
	return nil

}

func hashMatches(query, sha256Hash string) (bool, error) {
	hasher := sha256.New()
	_, err := hasher.Write([]byte(query))
	if err != nil {
		return false, err
	}
	hashGenerated := hex.EncodeToString(hasher.Sum(nil))
	return hashGenerated == sha256Hash, nil
}<|MERGE_RESOLUTION|>--- conflicted
+++ resolved
@@ -23,9 +23,10 @@
 	"encoding/hex"
 	"encoding/json"
 	"fmt"
-	"github.com/dgraph-io/dgraph/gql"
 	"sort"
 	"time"
+
+	"github.com/dgraph-io/dgraph/gql"
 
 	"github.com/dgraph-io/dgo/v200/protos/api"
 	"github.com/dgraph-io/dgraph/graphql/schema"
@@ -55,17 +56,14 @@
 							Predicate:   "dgraph.cors",
 							ObjectValue: &api.Value{Val: &api.Value_StrVal{StrVal: "*"}},
 						},
+						{
+							Subject:   "_:a",
+							Predicate: "dgraph.type",
+							ObjectValue: &api.Value{Val: &api.Value_StrVal{
+								StrVal: "dgraph.type.cors"}},
+						},
 					},
-<<<<<<< HEAD
 					Cond: `@if(eq(len(cors), 0))`,
-=======
-					{
-						Subject:   "_:a",
-						Predicate: "dgraph.type",
-						ObjectValue: &api.Value{Val: &api.Value_StrVal{
-							StrVal: "dgraph.type.cors"}},
-					},
->>>>>>> ee0b9958
 				},
 			},
 			CommitNow: true,
@@ -95,7 +93,10 @@
 
 // AddCorsOrigins Adds the cors origins to the Dgraph.
 func AddCorsOrigins(ctx context.Context, origins []string) error {
-<<<<<<< HEAD
+	uid, _, err := GetCorsOrigins(ctx)
+	if err != nil {
+		return err
+	}
 	reqCtx := &RequestWithContext{
 		req: &api.Request{
 			Query: `query{
@@ -103,49 +104,24 @@
 		}`,
 			Mutations: []*api.Mutation{
 				{
-					SetNquads: generateNquadsForCors(origins),
-					Cond:      `@if(eq(len(cors), 1))`,
-					DelNquads: []byte(`uid(cors) <dgraph.cors> * .`),
+					SetNquads: generateNquadsForCors(uid, origins),
+					Cond:      `@if(gt(len(cors), 0))`,
+					DelNquads: []byte(`<` + uid + `>` + ` <dgraph.cors> * .`),
 				},
-=======
-	uid, _, err := GetCorsOrigins(ctx)
-	if err != nil {
-		return err
-	}
-	req := &api.Request{
-		Query: `query{
-			cors as var(func: has(dgraph.cors))
-		}`,
-		Mutations: []*api.Mutation{
-			{
-				SetNquads: generateNquadsForCors(uid, origins),
-				Cond:      `@if(gt(len(cors), 0))`,
-				DelNquads: []byte(`<` + uid + `>` + ` <dgraph.cors> * .`),
->>>>>>> ee0b9958
 			},
 			CommitNow: true,
 		},
 		doAuth: NoAuthorize,
 	}
-<<<<<<< HEAD
-	_, err := (&Server{}).doQuery(context.WithValue(ctx, IsGraphql, true), reqCtx)
-=======
-	_, err = (&Server{}).doQuery(context.WithValue(ctx, IsGraphql, true), req, NoAuthorize)
->>>>>>> ee0b9958
+	_, err = (&Server{}).doQuery(context.WithValue(ctx, IsGraphql, true), reqCtx)
 	return err
 }
 
 // GetCorsOrigins retrieve all the cors origin from the database.
-<<<<<<< HEAD
-func GetCorsOrigins(ctx context.Context) ([]string, error) {
+func GetCorsOrigins(ctx context.Context) (string, []string, error) {
 	reqCtx := &RequestWithContext{
 		req: &api.Request{
 			Query: `query{
-=======
-func GetCorsOrigins(ctx context.Context) (string, []string, error) {
-	req := &api.Request{
-		Query: `query{
->>>>>>> ee0b9958
 			me(func: has(dgraph.cors)){
 				uid
 				dgraph.cors
