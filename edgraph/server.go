/*
 * Copyright 2017-2018 Dgraph Labs, Inc. and Contributors
 *
 * Licensed under the Apache License, Version 2.0 (the "License");
 * you may not use this file except in compliance with the License.
 * You may obtain a copy of the License at
 *
 *     http://www.apache.org/licenses/LICENSE-2.0
 *
 * Unless required by applicable law or agreed to in writing, software
 * distributed under the License is distributed on an "AS IS" BASIS,
 * WITHOUT WARRANTIES OR CONDITIONS OF ANY KIND, either express or implied.
 * See the License for the specific language governing permissions and
 * limitations under the License.
 */

package edgraph

import (
	"bytes"
	"context"
	"encoding/json"
	"fmt"
	"math"
	"net"
	"sort"
	"strconv"
	"strings"
	"sync/atomic"
	"time"
	"unicode"

	"github.com/gogo/protobuf/jsonpb"
	"github.com/golang/glog"
	"github.com/pkg/errors"
	ostats "go.opencensus.io/stats"
	"go.opencensus.io/tag"
	"go.opencensus.io/trace"
	otrace "go.opencensus.io/trace"
	"google.golang.org/grpc"
	"google.golang.org/grpc/codes"
	"google.golang.org/grpc/metadata"
	"google.golang.org/grpc/status"

	"github.com/dgraph-io/dgo/v200"
	"github.com/dgraph-io/dgo/v200/protos/api"
	"github.com/dgraph-io/dgraph/chunker"
	"github.com/dgraph-io/dgraph/conn"
	"github.com/dgraph-io/dgraph/ee"
	"github.com/dgraph-io/dgraph/gql"
	gqlSchema "github.com/dgraph-io/dgraph/graphql/schema"
	"github.com/dgraph-io/dgraph/posting"
	"github.com/dgraph-io/dgraph/protos/pb"
	"github.com/dgraph-io/dgraph/query"
	"github.com/dgraph-io/dgraph/schema"
	"github.com/dgraph-io/dgraph/telemetry"
	"github.com/dgraph-io/dgraph/types"
	"github.com/dgraph-io/dgraph/types/facets"
	"github.com/dgraph-io/dgraph/worker"
	"github.com/dgraph-io/dgraph/x"
)

const (
	methodMutate = "Server.Mutate"
	methodQuery  = "Server.Query"
	groupFile    = "group_id"
)

type GraphqlContextKey int

const (
	// IsGraphql is used to validate requests which are allowed to mutate GraphQL reserved
	// predicates, like dgraph.graphql.schema and dgraph.graphql.xid.
	IsGraphql GraphqlContextKey = iota
	// Authorize is used to set if the request requires validation.
	Authorize
)

type AuthMode int

const (
	// NeedAuthorize is used to indicate that the request needs to be authorized.
	NeedAuthorize AuthMode = iota
	// NoAuthorize is used to indicate that authorization needs to be skipped.
	// Used when ACL needs to query information for performing the authorization check.
	NoAuthorize
)

var (
	numGraphQLPM uint64
	numGraphQL   uint64
)

var (
	errIndexingInProgress = errors.New("errIndexingInProgress. Please retry")
)

// Server implements protos.DgraphServer
type Server struct{}

// graphQLSchemaNode represents the node which contains GraphQL schema
type graphQLSchemaNode struct {
	Uid    string `json:"uid"`
	UidInt uint64
	Schema string `json:"dgraph.graphql.schema"`
}

type existingGQLSchemaQryResp struct {
	ExistingGQLSchema []graphQLSchemaNode `json:"ExistingGQLSchema"`
}

// TODO(Ahsan): Complete the below two functions.
func (s *Server) CreateNamespace(ctx context.Context, namespace uint64) error {
	glog.Info("Creating namespace", namespace)
	m := &pb.Mutations{StartTs: worker.State.GetTimestamp(false)}
	m.Schema = schema.InitialSchema(namespace)
	_, err := query.ApplyMutations(ctx, m)
	return err
}

func (s *Server) DeleteNamespace(ctx context.Context, namespace uint64) error {
	glog.Info("Deleting namespace", namespace)
	ps := worker.State.Pstore
	return ps.BanNamespace(namespace)
}

// PeriodicallyPostTelemetry periodically reports telemetry data for alpha.
func PeriodicallyPostTelemetry() {
	glog.V(2).Infof("Starting telemetry data collection for alpha...")

	start := time.Now()
	ticker := time.NewTicker(time.Minute * 10)
	defer ticker.Stop()

	var lastPostedAt time.Time
	for range ticker.C {
		if time.Since(lastPostedAt) < time.Hour {
			continue
		}
		ms := worker.GetMembershipState()
		t := telemetry.NewAlpha(ms)
		t.NumGraphQLPM = atomic.SwapUint64(&numGraphQLPM, 0)
		t.NumGraphQL = atomic.SwapUint64(&numGraphQL, 0)
		t.SinceHours = int(time.Since(start).Hours())
		glog.V(2).Infof("Posting Telemetry data: %+v", t)

		err := t.Post()
		if err == nil {
			lastPostedAt = time.Now()
		} else {
			atomic.AddUint64(&numGraphQLPM, t.NumGraphQLPM)
			atomic.AddUint64(&numGraphQL, t.NumGraphQL)
			glog.V(2).Infof("Telemetry couldn't be posted. Error: %v", err)
		}
	}
}

// GetGQLSchema queries for the GraphQL schema node, and returns the uid and the GraphQL schema.
// If multiple schema nodes were found, it returns an error.
func GetGQLSchema() (uid, graphQLSchema string, err error) {
	resp, err := (&Server{}).Query(context.WithValue(context.Background(), Authorize, false),
		&api.Request{
			Query: `
			query {
			  ExistingGQLSchema(func: has(dgraph.graphql.schema)) {
				uid
				dgraph.graphql.schema
			  }
			}`})
	if err != nil {
		return "", "", err
	}

	var result existingGQLSchemaQryResp
	if err := json.Unmarshal(resp.GetJson(), &result); err != nil {
		return "", "", errors.Wrap(err, "Couldn't unmarshal response from Dgraph query")
	}
	res := result.ExistingGQLSchema
	if len(res) == 0 {
		// no schema has been stored yet in Dgraph
		return "", "", nil
	} else if len(res) == 1 {
		// we found an existing GraphQL schema
		gqlSchemaNode := res[0]
		return gqlSchemaNode.Uid, gqlSchemaNode.Schema, nil
	}

	// found multiple GraphQL schema nodes, this should never happen
	// returning the schema node which is added last
	for i := range res {
		iUid, err := gql.ParseUid(res[i].Uid)
		if err != nil {
			return "", "", err
		}
		res[i].UidInt = iUid
	}

	sort.Slice(res, func(i, j int) bool {
		return res[i].UidInt < res[j].UidInt
	})
	glog.Errorf("Multiple schema node found, using the last one")
	resLast := res[len(res)-1]
	return resLast.Uid, resLast.Schema, nil
}

// UpdateGQLSchema updates the GraphQL and Dgraph schemas using the given inputs.
// It first validates and parses the dgraphSchema given in input. If that fails,
// it returns an error. All this is done on the alpha on which the update request is received.
// Then it sends an update request to the worker, which is executed only on Group-1 leader.
func UpdateGQLSchema(ctx context.Context, gqlSchema,
	dgraphSchema string) (*pb.UpdateGraphQLSchemaResponse, error) {
	var err error
	parsedDgraphSchema := &schema.ParsedSchema{}

	// The schema could be empty if it only has custom types/queries/mutations.
	if dgraphSchema != "" {
		op := &api.Operation{Schema: dgraphSchema}
		if err = validateAlterOperation(ctx, op); err != nil {
			return nil, err
		}
		namespace := x.ExtractNamespace(ctx)
		if parsedDgraphSchema, err = parseSchemaFromAlterOperation(namespace, op); err != nil {
			return nil, err
		}
	}

	return worker.UpdateGQLSchemaOverNetwork(ctx, &pb.UpdateGraphQLSchemaRequest{
		StartTs:       worker.State.GetTimestamp(false),
		GraphqlSchema: gqlSchema,
		DgraphPreds:   parsedDgraphSchema.Preds,
		DgraphTypes:   parsedDgraphSchema.Types,
	})
}

// validateAlterOperation validates the given operation for alter.
func validateAlterOperation(ctx context.Context, op *api.Operation) error {
	// The following code block checks if the operation should run or not.
	if op.Schema == "" && op.DropAttr == "" && !op.DropAll && op.DropOp == api.Operation_NONE {
		// Must have at least one field set. This helps users if they attempt
		// to set a field but use the wrong name (could be decoded from JSON).
		return errors.Errorf("Operation must have at least one field set")
	}
	if err := x.HealthCheck(); err != nil {
		return err
	}

	if isDropAll(op) && op.DropOp == api.Operation_DATA {
		return errors.Errorf("Only one of DropAll and DropData can be true")
	}

	if !isMutationAllowed(ctx) {
		return errors.Errorf("No mutations allowed by server.")
	}
	if _, err := hasAdminAuth(ctx, "Alter"); err != nil {
		glog.Warningf("Alter denied with error: %v\n", err)
		return err
	}

	if err := authorizeAlter(ctx, op); err != nil {
		glog.Warningf("Alter denied with error: %v\n", err)
		return err
	}

	return nil
}

// parseSchemaFromAlterOperation parses the string schema given in input operation to a Go
// struct, and performs some checks to make sure that the schema is valid.
func parseSchemaFromAlterOperation(namespace uint64, op *api.Operation) (*schema.ParsedSchema,
	error) {
	// If a background task is already running, we should reject all the new alter requests.
	if schema.State().IndexingInProgress() {
		return nil, errIndexingInProgress
	}

	result, err := schema.Parse(op.Schema, int64(namespace))
	if err != nil {
		return nil, err
	}

	for _, update := range result.Preds {
		// Pre-defined predicates cannot be altered but let the update go through
		// if the update is equal to the existing one.
		//
		// TODO: Should we allow Guardians to make this change? To fix up a broken index, for
		// example?

<<<<<<< HEAD
		// update.Predicate = x.NamespaceAttr(namespace, update.Predicate)
=======
		update.Predicate = x.NamespaceAttr(namespace, update.Predicate)
>>>>>>> e8745c89
		if schema.IsPreDefPredChanged(namespace, update) {
			return nil, errors.Errorf("predicate %s is pre-defined and is not allowed to be"+
				" modified", update.Predicate)
		}

		if err := validatePredName(update.Predicate); err != nil {
			return nil, err
		}
		// Users are not allowed to create a predicate under the reserved `dgraph.` namespace. But,
		// there are pre-defined predicates (subset of reserved predicates), and for them we allow
		// the schema update to go through if the update is equal to the existing one.
		// So, here we check if the predicate is reserved but not pre-defined to block users from
		// creating predicates in reserved namespace.
		if x.IsReservedPredicate(update.Predicate) && !x.IsPreDefinedPredicate(update.Predicate) {
			return nil, errors.Errorf("Can't alter predicate `%s` as it is prefixed with `dgraph.`"+
				" which is reserved as the namespace for dgraph's internal types/predicates.",
				x.ParseAttr(update.Predicate))
		}
	}

	for _, typ := range result.Types {
		// Pre-defined types cannot be altered but let the update go through
		// if the update is equal to the existing one.
<<<<<<< HEAD
		// typ.TypeName = x.NamespaceAttr(namespace, typ.TypeName)
		// for _, field := range typ.Fields {
		// 	field.Predicate = x.NamespaceAttr(namespace, field.Predicate)
		// }
=======
		typ.TypeName = x.NamespaceAttr(namespace, typ.TypeName)
		for _, field := range typ.Fields {
			field.Predicate = x.NamespaceAttr(namespace, field.Predicate)
		}
>>>>>>> e8745c89
		if schema.IsPreDefTypeChanged(namespace, typ) {
			return nil, errors.Errorf("type %s is pre-defined and is not allowed to be modified",
				typ.TypeName)
		}

		// Users are not allowed to create types in reserved namespace. But, there are pre-defined
		// types for which the update should go through if the update is equal to the existing one.
		if x.IsReservedType(typ.TypeName) && !x.IsPreDefinedType(typ.TypeName) {
			return nil, errors.Errorf("Can't alter type `%s` as it is prefixed with `dgraph.` "+
				"which is reserved as the namespace for dgraph's internal types/predicates.",
				x.ParseAttr(typ.TypeName))
		}
	}

	return result, nil
}

// insertDropRecord is used to insert a helper record when a DROP operation is performed.
// This helper record lets us know during backup that a DROP operation was performed and that we
// need to write this information in backup manifest. So that while restoring from a backup series,
// we can create an exact replica of the system which existed at the time the last backup was taken.
// Note that if the server crashes after the DROP operation & before this helper record is inserted,
// then restoring from the incremental backup of such a DB would restore even the dropped
// data back.
func insertDropRecord(ctx context.Context, dropOp string) error {
	_, err := (&Server{}).doQuery(context.WithValue(ctx, IsGraphql, true), &Request{
		req: &api.Request{
			Mutations: []*api.Mutation{{
				Set: []*api.NQuad{{
					Subject:     "_:r",
					Predicate:   "dgraph.drop.op",
					ObjectValue: &api.Value{Val: &api.Value_StrVal{StrVal: dropOp}},
				}},
			}},
			CommitNow: true,
		}, doAuth: NoAuthorize})
	return err
}

// Alter handles requests to change the schema or remove parts or all of the data.
func (s *Server) Alter(ctx context.Context, op *api.Operation) (*api.Payload, error) {
	ctx, span := otrace.StartSpan(ctx, "Server.Alter")
	defer span.End()
	span.Annotatef(nil, "Alter operation: %+v", op)

	// Always print out Alter operations because they are important and rare.
	glog.Infof("Received ALTER op: %+v", op)

	// check if the operation is valid
	if err := validateAlterOperation(ctx, op); err != nil {
		return nil, err
	}

	defer glog.Infof("ALTER op: %+v done", op)

	empty := &api.Payload{}
	namespace := x.ExtractNamespace(ctx)

	// StartTs is not needed if the predicate to be dropped lies on this server but is required
	// if it lies on some other machine. Let's get it for safety.
	m := &pb.Mutations{StartTs: worker.State.GetTimestamp(false)}
	if isDropAll(op) {
		if len(op.DropValue) > 0 {
			return empty, errors.Errorf("If DropOp is set to ALL, DropValue must be empty")
		}

		m.DropOp = pb.Mutations_ALL
		_, err := query.ApplyMutations(ctx, m)
		if err != nil {
			return empty, err
		}

		// insert a helper record for backup & restore, indicating that drop_all was done
		err = insertDropRecord(ctx, "DROP_ALL;")
		if err != nil {
			return empty, err
		}

		// insert empty GraphQL schema, so all alphas get notified to
		// reset their in-memory GraphQL schema
		_, err = UpdateGQLSchema(ctx, "", "")
		// recreate the admin account after a drop all operation
		ResetAcl(nil)
		ResetCors(nil)
		return empty, err
	}

	if op.DropOp == api.Operation_DATA {
		if len(op.DropValue) > 0 {
			return empty, errors.Errorf("If DropOp is set to DATA, DropValue must be empty")
		}

		// query the GraphQL schema and keep it in memory, so it can be inserted again
		_, graphQLSchema, err := GetGQLSchema()
		if err != nil {
			return empty, err
		}

		m.DropOp = pb.Mutations_DATA
		_, err = query.ApplyMutations(ctx, m)
		if err != nil {
			return empty, err
		}

		// insert a helper record for backup & restore, indicating that drop_data was done
		err = insertDropRecord(ctx, "DROP_DATA;")
		if err != nil {
			return empty, err
		}

		// just reinsert the GraphQL schema, no need to alter dgraph schema as this was drop_data
		_, err = UpdateGQLSchema(ctx, graphQLSchema, "")
		// recreate the admin account after a drop data operation
		ResetAcl(nil)
		ResetCors(nil)
		return empty, err
	}

	if len(op.DropAttr) > 0 || op.DropOp == api.Operation_ATTR {
		if op.DropOp == api.Operation_ATTR && op.DropValue == "" {
			return empty, errors.Errorf("If DropOp is set to ATTR, DropValue must not be empty")
		}

		var attr string
		if len(op.DropAttr) > 0 {
			attr = op.DropAttr
		} else {
			attr = op.DropValue
		}
		attr = x.NamespaceAttr(namespace, attr)
		// Pre-defined predicates cannot be dropped.
		if x.IsPreDefinedPredicate(attr) {
			return empty, errors.Errorf("predicate %s is pre-defined and is not allowed to be"+
				" dropped", attr)
		}

		nq := &api.NQuad{
			Subject:     x.Star,
			Predicate:   x.ParseAttr(attr),
			ObjectValue: &api.Value{Val: &api.Value_StrVal{StrVal: x.Star}},
		}
		wnq := &gql.NQuad{NQuad: nq}
		edge, err := wnq.ToDeletePredEdge()
		if err != nil {
			return empty, err
		}
		edges := []*pb.DirectedEdge{edge}
		m.Edges = edges
		_, err = query.ApplyMutations(ctx, m)
		if err != nil {
			return empty, err
		}

		// insert a helper record for backup & restore, indicating that drop_attr was done
		err = insertDropRecord(ctx, "DROP_ATTR;"+attr)
		return empty, err
	}

	if op.DropOp == api.Operation_TYPE {
		if op.DropValue == "" {
			return empty, errors.Errorf("If DropOp is set to TYPE, DropValue must not be empty")
		}

		// Pre-defined types cannot be dropped.
		dropPred := x.NamespaceAttr(namespace, op.DropValue)
		if x.IsPreDefinedType(dropPred) {
			return empty, errors.Errorf("type %s is pre-defined and is not allowed to be dropped",
				op.DropValue)
		}

		m.DropOp = pb.Mutations_TYPE
		m.DropValue = dropPred
		_, err := query.ApplyMutations(ctx, m)
		return empty, err
	}
	result, err := parseSchemaFromAlterOperation(namespace, op)
	if err == errIndexingInProgress {
		// Make the client wait a bit.
		time.Sleep(time.Second)
		return nil, err

	} else if err != nil {
		return nil, err
	}

	glog.Infof("Got schema: %+v\n", result)
	// TODO: Maybe add some checks about the schema.
	m.Schema = result.Preds
	m.Types = result.Types
	_, err = query.ApplyMutations(ctx, m)
	if err != nil {
		return empty, err
	}

	// wait for indexing to complete or context to be canceled.
	if err = worker.WaitForIndexingOrCtxError(ctx, !op.RunInBackground); err != nil {
		return empty, err
	}

	return empty, nil
}

func annotateStartTs(span *otrace.Span, ts uint64) {
	span.Annotate([]otrace.Attribute{otrace.Int64Attribute("startTs", int64(ts))}, "")
}

func (s *Server) doMutate(ctx context.Context, qc *queryContext, resp *api.Response) error {
	if len(qc.gmuList) == 0 {
		return nil
	}
	if ctx.Err() != nil {
		return ctx.Err()
	}

	start := time.Now()
	defer func() {
		qc.latency.Processing += time.Since(start)
	}()

	if !isMutationAllowed(ctx) {
		return errors.Errorf("no mutations allowed")
	}

	// update mutations from the query results before assigning UIDs
	if err := updateMutations(qc); err != nil {
		return err
	}

	newUids, err := query.AssignUids(ctx, qc.gmuList)
	if err != nil {
		return err
	}

	// resp.Uids contains a map of the node name to the uid.
	// 1. For a blank node, like _:foo, the key would be foo.
	// 2. For a uid variable that is part of an upsert query,
	//    like uid(foo), the key would be uid(foo).
	resp.Uids = query.UidsToHex(query.StripBlankNode(newUids))
	edges, err := query.ToDirectedEdges(qc.gmuList, newUids)
	if err != nil {
		return err
	}

	predHints := make(map[string]pb.Metadata_HintType)
	for _, gmu := range qc.gmuList {
		for pred, hint := range gmu.Metadata.GetPredHints() {
			pred = x.NamespaceAttr(x.ExtractNamespace(ctx), pred)
			if oldHint := predHints[pred]; oldHint == pb.Metadata_LIST {
				continue
			}
			predHints[pred] = hint
		}
	}
	m := &pb.Mutations{
		Edges:   edges,
		StartTs: qc.req.StartTs,
		Metadata: &pb.Metadata{
			PredHints: predHints,
		},
	}

	qc.span.Annotatef(nil, "Applying mutations: %+v", m)
	resp.Txn, err = query.ApplyMutations(ctx, m)
	qc.span.Annotatef(nil, "Txn Context: %+v. Err=%v", resp.Txn, err)

	if x.WorkerConfig.LudicrousMode {
		// Mutations are automatically committed in case of ludicrous mode, so we don't
		// need to manually commit.
		if resp.Txn == nil {
			return errors.Wrapf(err, "Txn Context is nil")
		}
		resp.Txn.Keys = resp.Txn.Keys[:0]
		resp.Txn.CommitTs = qc.req.StartTs
		return err
	}
	// calculateMutationMetrics calculate cost for the mutation.
	calculateMutationMetrics := func() {
		cost := uint64(len(newUids) + len(edges))
		resp.Metrics.NumUids["mutation_cost"] = cost
		resp.Metrics.NumUids["_total"] = resp.Metrics.NumUids["_total"] + cost
	}
	if !qc.req.CommitNow {
		calculateMutationMetrics()
		if err == x.ErrConflict {
			err = status.Error(codes.FailedPrecondition, err.Error())
		}

		return err
	}

	// The following logic is for committing immediately.
	if err != nil {
		// ApplyMutations failed. We now want to abort the transaction,
		// ignoring any error that might occur during the abort (the user would
		// care more about the previous error).
		if resp.Txn == nil {
			resp.Txn = &api.TxnContext{StartTs: qc.req.StartTs}
		}

		resp.Txn.Aborted = true
		_, _ = worker.CommitOverNetwork(ctx, resp.Txn)

		if err == x.ErrConflict {
			// We have already aborted the transaction, so the error message should reflect that.
			return dgo.ErrAborted
		}

		return err
	}

	qc.span.Annotatef(nil, "Prewrites err: %v. Attempting to commit/abort immediately.", err)
	ctxn := resp.Txn
	// zero would assign the CommitTs
	cts, err := worker.CommitOverNetwork(ctx, ctxn)
	qc.span.Annotatef(nil, "Status of commit at ts: %d: %v", ctxn.StartTs, err)
	if err != nil {
		if err == dgo.ErrAborted {
			err = status.Errorf(codes.Aborted, err.Error())
			resp.Txn.Aborted = true
		}

		return err
	}

	// CommitNow was true, no need to send keys.
	resp.Txn.Keys = resp.Txn.Keys[:0]
	resp.Txn.CommitTs = cts
	calculateMutationMetrics()
	return nil
}

// buildUpsertQuery modifies the query to evaluate the
// @if condition defined in Conditional Upsert.
func buildUpsertQuery(qc *queryContext) string {
	if qc.req.Query == "" || len(qc.gmuList) == 0 {
		return qc.req.Query
	}

	qc.condVars = make([]string, len(qc.req.Mutations))
	upsertQuery := strings.TrimSuffix(qc.req.Query, "}")
	for i, gmu := range qc.gmuList {
		isCondUpsert := strings.TrimSpace(gmu.Cond) != ""
		if isCondUpsert {
			qc.condVars[i] = "__dgraph__" + strconv.Itoa(i)
			qc.uidRes[qc.condVars[i]] = nil
			// @if in upsert is same as @filter in the query
			cond := strings.Replace(gmu.Cond, "@if", "@filter", 1)

			// Add dummy query to evaluate the @if directive, ok to use uid(0) because
			// dgraph doesn't check for existence of UIDs until we query for other predicates.
			// Here, we are only querying for uid predicate in the dummy query.
			//
			// For example if - mu.Query = {
			//      me(...) {...}
			//   }
			//
			// Then, upsertQuery = {
			//      me(...) {...}
			//      __dgraph_0__ as var(func: uid(0)) @filter(...)
			//   }
			//
			// The variable __dgraph_0__ will -
			//      * be empty if the condition is true
			//      * have 1 UID (the 0 UID) if the condition is false
			upsertQuery += qc.condVars[i] + ` as var(func: uid(0)) ` + cond + `
			 `
		}
	}
	upsertQuery += `}`

	return upsertQuery
}

// updateMutations updates the mutation and replaces uid(var) and val(var) with
// their values or a blank node, in case of an upsert.
// We use the values stored in qc.uidRes and qc.valRes to update the mutation.
func updateMutations(qc *queryContext) error {
	for i, condVar := range qc.condVars {
		gmu := qc.gmuList[i]
		if condVar != "" {
			uids, ok := qc.uidRes[condVar]
			if !(ok && len(uids) == 1) {
				gmu.Set = nil
				gmu.Del = nil
				continue
			}
		}

		if err := updateUIDInMutations(gmu, qc); err != nil {
			return err
		}
		if err := updateValInMutations(gmu, qc); err != nil {
			return err
		}
	}

	return nil
}

// findMutationVars finds all the variables used in mutation block and stores them
// qc.uidRes and qc.valRes so that we only look for these variables in query results.
func findMutationVars(qc *queryContext) []string {
	updateVars := func(s string) {
		if strings.HasPrefix(s, "uid(") {
			varName := s[4 : len(s)-1]
			qc.uidRes[varName] = nil
		} else if strings.HasPrefix(s, "val(") {
			varName := s[4 : len(s)-1]
			qc.valRes[varName] = nil
		}
	}

	for _, gmu := range qc.gmuList {
		for _, nq := range gmu.Set {
			updateVars(nq.Subject)
			updateVars(nq.ObjectId)
		}
		for _, nq := range gmu.Del {
			updateVars(nq.Subject)
			updateVars(nq.ObjectId)
		}
	}

	varsList := make([]string, 0, len(qc.uidRes)+len(qc.valRes))
	for v := range qc.uidRes {
		varsList = append(varsList, v)
	}
	for v := range qc.valRes {
		varsList = append(varsList, v)
	}

	return varsList
}

// updateValInNQuads picks the val() from object and replaces it with its value
// Assumption is that Subject can contain UID, whereas Object can contain Val
// If val(variable) exists in a query, but the values are not there for the variable,
// it will ignore the mutation silently.
func updateValInNQuads(nquads []*api.NQuad, qc *queryContext, isSet bool) []*api.NQuad {
	getNewVals := func(s string) (map[uint64]types.Val, bool) {
		if strings.HasPrefix(s, "val(") {
			varName := s[4 : len(s)-1]
			if v, ok := qc.valRes[varName]; ok && v != nil {
				return v, true
			}
			return nil, true
		}
		return nil, false
	}

	getValue := func(key uint64, uidToVal map[uint64]types.Val) (types.Val, bool) {
		val, ok := uidToVal[key]
		if ok {
			return val, true
		}

		// Check if the variable is aggregate variable
		// Only 0 key would exist for aggregate variable
		val, ok = uidToVal[0]
		return val, ok
	}

	newNQuads := nquads[:0]
	for _, nq := range nquads {
		// Check if the nquad contains a val() in Object or not.
		// If not then, keep the mutation and continue
		uidToVal, found := getNewVals(nq.ObjectId)
		if !found {
			newNQuads = append(newNQuads, nq)
			continue
		}

		// uid(u) <amount> val(amt)
		// For each NQuad, we need to convert the val(variable_name)
		// to *api.Value before applying the mutation. For that, first
		// we convert key to uint64 and get the UID to Value map from
		// the result of the query.
		var key uint64
		var err error
		switch {
		case nq.Subject[0] == '_' && isSet:
			// in case aggregate val(var) is there, that should work with blank node.
			key = 0
		case nq.Subject[0] == '_' && !isSet:
			// UID is of format "_:uid(u)". Ignore the delete silently
			continue
		default:
			key, err = strconv.ParseUint(nq.Subject, 0, 64)
			if err != nil {
				// Key conversion failed, ignoring the nquad. Ideally,
				// it shouldn't happen as this is the result of a query.
				glog.Errorf("Conversion of subject %s failed. Error: %s",
					nq.Subject, err.Error())
				continue
			}
		}

		// Get the value to the corresponding UID(key) from the query result
		nq.ObjectId = ""
		val, ok := getValue(key, uidToVal)
		if !ok {
			continue
		}

		// Convert the value from types.Val to *api.Value
		nq.ObjectValue, err = types.ObjectValue(val.Tid, val.Value)
		if err != nil {
			// Value conversion failed, ignoring the nquad. Ideally,
			// it shouldn't happen as this is the result of a query.
			glog.Errorf("Conversion of %s failed for %d subject. Error: %s",
				nq.ObjectId, key, err.Error())
			continue
		}

		newNQuads = append(newNQuads, nq)
	}
	qc.nquadsCount += len(newNQuads)
	return newNQuads
}

// updateValInMutations does following transformations:
// 0x123 <amount> val(v) -> 0x123 <amount> 13.0
func updateValInMutations(gmu *gql.Mutation, qc *queryContext) error {
	gmu.Del = updateValInNQuads(gmu.Del, qc, false)
	gmu.Set = updateValInNQuads(gmu.Set, qc, true)
	if qc.nquadsCount > x.Config.MutationsNQuadLimit {
		return errors.Errorf("NQuad count in the request: %d, is more that threshold: %d",
			qc.nquadsCount, x.Config.MutationsNQuadLimit)
	}
	return nil
}

// updateUIDInMutations does following transformations:
//   * uid(v) -> 0x123     -- If v is defined in query block
//   * uid(v) -> _:uid(v)  -- Otherwise
func updateUIDInMutations(gmu *gql.Mutation, qc *queryContext) error {
	// usedMutationVars keeps track of variables that are used in mutations.
	getNewVals := func(s string) []string {
		if strings.HasPrefix(s, "uid(") {
			varName := s[4 : len(s)-1]
			if uids, ok := qc.uidRes[varName]; ok && len(uids) != 0 {
				return uids
			}

			return []string{"_:" + s}
		}

		return []string{s}
	}

	getNewNQuad := func(nq *api.NQuad, s, o string) *api.NQuad {
		// The following copy is fine because we only modify Subject and ObjectId.
		// The pointer values are not modified across different copies of NQuad.
		n := *nq

		n.Subject = s
		n.ObjectId = o
		return &n
	}

	// Remove the mutations from gmu.Del when no UID was found.
	gmuDel := make([]*api.NQuad, 0, len(gmu.Del))
	for _, nq := range gmu.Del {
		// if Subject or/and Object are variables, each NQuad can result
		// in multiple NQuads if any variable stores more than one UIDs.
		newSubs := getNewVals(nq.Subject)
		newObs := getNewVals(nq.ObjectId)

		for _, s := range newSubs {
			for _, o := range newObs {
				// Blank node has no meaning in case of deletion.
				if strings.HasPrefix(s, "_:uid(") ||
					strings.HasPrefix(o, "_:uid(") {
					continue
				}

				gmuDel = append(gmuDel, getNewNQuad(nq, s, o))
				qc.nquadsCount++
			}
			if qc.nquadsCount > x.Config.MutationsNQuadLimit {
				return errors.Errorf("NQuad count in the request: %d, is more that threshold: %d",
					qc.nquadsCount, x.Config.MutationsNQuadLimit)
			}
		}
	}

	gmu.Del = gmuDel

	// Update the values in mutation block from the query block.
	gmuSet := make([]*api.NQuad, 0, len(gmu.Set))
	for _, nq := range gmu.Set {
		newSubs := getNewVals(nq.Subject)
		newObs := getNewVals(nq.ObjectId)

		qc.nquadsCount += len(newSubs) * len(newObs)
		if qc.nquadsCount > x.Config.MutationsNQuadLimit {
			return errors.Errorf("NQuad count in the request: %d, is more that threshold: %d",
				qc.nquadsCount, x.Config.MutationsNQuadLimit)
		}

		for _, s := range newSubs {
			for _, o := range newObs {
				gmuSet = append(gmuSet, getNewNQuad(nq, s, o))
			}
		}
	}
	gmu.Set = gmuSet
	return nil
}

// queryContext is used to pass around all the variables needed
// to process a request for query, mutation or upsert.
type queryContext struct {
	// req is the incoming, not yet parsed request containing
	// a query or more than one mutations or both (in case of upsert)
	req *api.Request
	// gmuList is the list of mutations after parsing req.Mutations
	gmuList []*gql.Mutation
	// gqlRes contains result of parsing the req.Query
	gqlRes gql.Result
	// condVars are conditional variables used in the (modified) query to figure out
	// whether the condition in Conditional Upsert is true. The string would be empty
	// if the corresponding mutation is not a conditional upsert.
	// Note that, len(condVars) == len(gmuList).
	condVars []string
	// uidRes stores mapping from variable names to UIDs for UID variables.
	// These variables are either dummy variables used for Conditional
	// Upsert or variables used in the mutation block in the incoming request.
	uidRes map[string][]string
	// valRes stores mapping from variable names to values for value
	// variables used in the mutation block of incoming request.
	valRes map[string]map[uint64]types.Val
	// l stores latency numbers
	latency *query.Latency
	// span stores a opencensus span used throughout the query processing
	span *trace.Span
	// graphql indicates whether the given request is from graphql admin or not.
	graphql bool
	// gqlField stores the GraphQL field for which the query is being processed.
	// This would be set only if the request is a query from GraphQL layer,
	// otherwise it would be nil. (Eg. nil cases: in case of a DQL query,
	// a mutation being executed from GraphQL layer).
	gqlField gqlSchema.Field
	// nquadsCount maintains numbers of nquads which would be inserted as part of this request.
	// In some cases(mostly upserts), numbers of nquads to be inserted can to huge(we have seen upto
	// 1B) and resulting in OOM. We are limiting number of nquads which can be inserted in
	// a single request.
	nquadsCount int
	// namespace of the given query.
	namespace uint64
<<<<<<< HEAD
=======
}

// Request represents a query request sent to the doQuery() method on the Server.
// It contains all the metadata required to execute a query.
type Request struct {
	// req is the incoming gRPC request
	req *api.Request
	// gqlField is the GraphQL field for which the request is being sent
	gqlField gqlSchema.Field
	// doAuth tells whether this request needs ACL authorization or not
	doAuth AuthMode
>>>>>>> e8745c89
}

// Health handles /health and /health?all requests.
func (s *Server) Health(ctx context.Context, all bool) (*api.Response, error) {
	if ctx.Err() != nil {
		return nil, ctx.Err()
	}

	var healthAll []pb.HealthInfo
	if all {
		if err := AuthorizeGuardians(ctx); err != nil {
			return nil, err
		}
		pool := conn.GetPools().GetAll()
		for _, p := range pool {
			if p.Addr == x.WorkerConfig.MyAddr {
				continue
			}
			healthAll = append(healthAll, p.HealthInfo())
		}
	}

	// Append self.
	healthAll = append(healthAll, pb.HealthInfo{
		Instance:    "alpha",
		Address:     x.WorkerConfig.MyAddr,
		Status:      "healthy",
		Group:       strconv.Itoa(int(worker.GroupId())),
		Version:     x.Version(),
		Uptime:      int64(time.Since(x.WorkerConfig.StartTime) / time.Second),
		LastEcho:    time.Now().Unix(),
		Ongoing:     worker.GetOngoingTasks(),
		Indexing:    schema.GetIndexingPredicates(),
		EeFeatures:  ee.GetEEFeaturesList(),
		MaxAssigned: posting.Oracle().MaxAssigned(),
	})

	var err error
	var jsonOut []byte
	if jsonOut, err = json.Marshal(healthAll); err != nil {
		return nil, errors.Errorf("Unable to Marshal. Err %v", err)
	}
	return &api.Response{Json: jsonOut}, nil
}

// State handles state requests
func (s *Server) State(ctx context.Context) (*api.Response, error) {
	if ctx.Err() != nil {
		return nil, ctx.Err()
	}

	if err := AuthorizeGuardians(ctx); err != nil {
		return nil, err
	}

	ms := worker.GetMembershipState()
	if ms == nil {
		return nil, errors.Errorf("No membership state found")
	}

	m := jsonpb.Marshaler{EmitDefaults: true}
	var jsonState bytes.Buffer
	if err := m.Marshal(&jsonState, ms); err != nil {
		return nil, errors.Errorf("Error marshalling state information to JSON")
	}

	return &api.Response{Json: jsonState.Bytes()}, nil
}

func getAuthMode(ctx context.Context) AuthMode {
	if auth := ctx.Value(Authorize); auth == nil || auth.(bool) {
		return NeedAuthorize
	}
	return NoAuthorize
}

// QueryGraphQL handles only GraphQL queries, neither mutations nor DQL.
func (s *Server) QueryGraphQL(ctx context.Context, req *api.Request,
	field gqlSchema.Field) (*api.Response, error) {
	return s.doQuery(ctx, &Request{req: req, gqlField: field, doAuth: getAuthMode(ctx)})
}

// Query handles queries or mutations
func (s *Server) Query(ctx context.Context, req *api.Request) (*api.Response, error) {
	return s.doQuery(ctx, &Request{req: req, doAuth: getAuthMode(ctx)})
}

func (s *Server) doQuery(ctx context.Context, req *Request) (
	resp *api.Response, rerr error) {
	if bool(glog.V(3)) || worker.LogRequestEnabled() {
		glog.Infof("Got a query: %+v", req.req)
	}
	isGraphQL, _ := ctx.Value(IsGraphql).(bool)
	if isGraphQL {
		atomic.AddUint64(&numGraphQL, 1)
	} else {
		atomic.AddUint64(&numGraphQLPM, 1)
	}

	if ctx.Err() != nil {
		return nil, ctx.Err()
	}

	l := &query.Latency{}
	l.Start = time.Now()

	isMutation := len(req.req.Mutations) > 0
	methodRequest := methodQuery
	if isMutation {
		methodRequest = methodMutate
	}

	var measurements []ostats.Measurement
	ctx, span := otrace.StartSpan(ctx, methodRequest)
	ctx = x.WithMethod(ctx, methodRequest)
	defer func() {
		span.End()
		v := x.TagValueStatusOK
		if rerr != nil {
			v = x.TagValueStatusError
		}
		ctx, _ = tag.New(ctx, tag.Upsert(x.KeyStatus, v))
		timeSpentMs := x.SinceMs(l.Start)
		measurements = append(measurements, x.LatencyMs.M(timeSpentMs))
		ostats.Record(ctx, measurements...)
	}()

	if rerr = x.HealthCheck(); rerr != nil {
		return
	}

	req.req.Query = strings.TrimSpace(req.req.Query)
	isQuery := len(req.req.Query) != 0
	if !isQuery && !isMutation {
		span.Annotate(nil, "empty request")
		return nil, errors.Errorf("empty request")
	}

	span.Annotatef(nil, "Request received: %v", req.req)
	if isQuery {
		ostats.Record(ctx, x.PendingQueries.M(1), x.NumQueries.M(1))
		defer func() {
			measurements = append(measurements, x.PendingQueries.M(-1))
		}()
	}
	if isMutation {
		ostats.Record(ctx, x.NumMutations.M(1))
	}

	qc := &queryContext{
<<<<<<< HEAD
		req:       req,
=======
		req:       req.req,
>>>>>>> e8745c89
		latency:   l,
		span:      span,
		graphql:   isGraphQL,
		namespace: x.ExtractNamespace(ctx),
<<<<<<< HEAD
=======
		gqlField:  req.gqlField,
>>>>>>> e8745c89
	}
	if rerr = parseRequest(qc); rerr != nil {
		return
	}

	if req.doAuth == NeedAuthorize {
		if rerr = authorizeRequest(ctx, qc); rerr != nil {
			return
		}
	}

	// We use defer here because for queries, startTs will be
	// assigned in the processQuery function called below.
	defer annotateStartTs(qc.span, qc.req.StartTs)
	// For mutations, we update the startTs if necessary.
	if isMutation && req.req.StartTs == 0 {
		if x.WorkerConfig.LudicrousMode {
			req.req.StartTs = posting.Oracle().MaxAssigned()
		} else {
			start := time.Now()
			req.req.StartTs = worker.State.GetTimestamp(false)
			qc.latency.AssignTimestamp = time.Since(start)
		}
	}

	var gqlErrs error
	if resp, rerr = processQuery(ctx, qc); rerr != nil {
		// if rerr is just some error from GraphQL encoding, then we need to continue the normal
		// execution ignoring the error as we still need to assign latency info to resp. If we can
		// change the api.Response proto to have a field to contain GraphQL errors, that would be
		// great. Otherwise, we will have to do such checks a lot and that would make code ugly.
		if qc.gqlField != nil && x.IsGqlErrorList(rerr) {
			gqlErrs = rerr
		} else {
			return
		}
	}
	// if it were a mutation, simple or upsert, in any case gqlErrs would be empty as GraphQL JSON
	// is formed only for queries. So, gqlErrs can have something only in the case of a pure query.
	// So, safe to ignore gqlErrs and not return that here.
	if rerr = s.doMutate(ctx, qc, resp); rerr != nil {
		return
	}

	// TODO(Ahsan): resp.Txn.Preds contain predicates of form gid-namespace|attr.
	// Remove the namespace from the response.
	// resp.Txn.Preds = x.ParseAttrList(resp.Txn.Preds)

	// TODO(martinmr): Include Transport as part of the latency. Need to do
	// this separately since it involves modifying the API protos.
	resp.Latency = &api.Latency{
		AssignTimestampNs: uint64(l.AssignTimestamp.Nanoseconds()),
		ParsingNs:         uint64(l.Parsing.Nanoseconds()),
		ProcessingNs:      uint64(l.Processing.Nanoseconds()),
		EncodingNs:        uint64(l.Json.Nanoseconds()),
		TotalNs:           uint64((time.Since(l.Start)).Nanoseconds()),
	}
	md := metadata.Pairs(x.DgraphCostHeader, fmt.Sprint(resp.Metrics.NumUids["_total"]))
	grpc.SendHeader(ctx, md)
	return resp, gqlErrs
}

func processQuery(ctx context.Context, qc *queryContext) (*api.Response, error) {
	resp := &api.Response{}
	if qc.req.Query == "" {
		// No query, so make the query cost 0.
		resp.Metrics = &api.Metrics{
			NumUids: map[string]uint64{"_total": 0},
		}
		return resp, nil
	}
	if ctx.Err() != nil {
		return resp, ctx.Err()
	}
	if x.WorkerConfig.LudicrousMode {
		qc.req.StartTs = posting.Oracle().MaxAssigned()
	}
	qr := query.Request{
		Latency:  qc.latency,
		GqlQuery: &qc.gqlRes,
	}

	// Here we try our best effort to not contact Zero for a timestamp. If we succeed,
	// then we use the max known transaction ts value (from ProcessDelta) for a read-only query.
	// If we haven't processed any updates yet then fall back to getting TS from Zero.
	switch {
	case qc.req.BestEffort:
		qc.span.Annotate([]otrace.Attribute{otrace.BoolAttribute("be", true)}, "")
	case qc.req.ReadOnly:
		qc.span.Annotate([]otrace.Attribute{otrace.BoolAttribute("ro", true)}, "")
	default:
		qc.span.Annotate([]otrace.Attribute{otrace.BoolAttribute("no", true)}, "")
	}

	if qc.req.BestEffort {
		// Sanity: check that request is read-only too.
		if !qc.req.ReadOnly {
			return resp, errors.Errorf("A best effort query must be read-only.")
		}
		if qc.req.StartTs == 0 {
			qc.req.StartTs = posting.Oracle().MaxAssigned()
		}
		qr.Cache = worker.NoCache
	}

	if qc.req.StartTs == 0 {
		assignTimestampStart := time.Now()
		qc.req.StartTs = worker.State.GetTimestamp(qc.req.ReadOnly)
		qc.latency.AssignTimestamp = time.Since(assignTimestampStart)
	}

	qr.ReadTs = qc.req.StartTs
	resp.Txn = &api.TxnContext{StartTs: qc.req.StartTs}

	// Core processing happens here.
	er, err := qr.Process(ctx)

	if err != nil {
		return resp, errors.Wrap(err, "")
	}

	if len(er.SchemaNode) > 0 || len(er.Types) > 0 {
		if err = authorizeSchemaQuery(ctx, &er); err != nil {
			return resp, err
		}
		sort.Slice(er.SchemaNode, func(i, j int) bool {
			return er.SchemaNode[i].Predicate < er.SchemaNode[j].Predicate
		})
		sort.Slice(er.Types, func(i, j int) bool {
			return er.Types[i].TypeName < er.Types[j].TypeName
		})

		respMap := make(map[string]interface{})
		if len(er.SchemaNode) > 0 {
			respMap["schema"] = er.SchemaNode
		}
		if len(er.Types) > 0 {
			respMap["types"] = formatTypes(er.Types)
		}
		resp.Json, err = json.Marshal(respMap)
	} else if qc.req.RespFormat == api.Request_RDF {
		resp.Rdf, err = query.ToRDF(qc.latency, er.Subgraphs)
	} else {
		resp.Json, err = query.ToJson(ctx, qc.latency, er.Subgraphs, qc.gqlField)
	}
	// if err is just some error from GraphQL encoding, then we need to continue the normal
	// execution ignoring the error as we still need to assign metrics and latency info to resp.
	if err != nil && (qc.gqlField == nil || !x.IsGqlErrorList(err)) {
		return resp, err
	}
	qc.span.Annotatef(nil, "Response = %s", resp.Json)

	// varToUID contains a map of variable name to the uids corresponding to it.
	// It is used later for constructing set and delete mutations by replacing
	// variables with the actual uids they correspond to.
	// If a variable doesn't have any UID, we generate one ourselves later.
	for name := range qc.uidRes {
		v := qr.Vars[name]

		// If the list of UIDs is empty but the map of values is not,
		// we need to get the UIDs from the keys in the map.
		var uidList []uint64
		if v.Uids != nil && len(v.Uids.Uids) > 0 {
			uidList = v.Uids.Uids
		} else {
			uidList = make([]uint64, 0, len(v.Vals))
			for uid := range v.Vals {
				uidList = append(uidList, uid)
			}
		}
		if len(uidList) == 0 {
			continue
		}

		// We support maximum 1 million UIDs per variable to ensure that we
		// don't do bad things to alpha and mutation doesn't become too big.
		if len(uidList) > 1e6 {
			return resp, errors.Errorf("var [%v] has over million UIDs", name)
		}

		uids := make([]string, len(uidList))
		for i, u := range uidList {
			// We use base 10 here because the RDF mutations expect the uid to be in base 10.
			uids[i] = strconv.FormatUint(u, 10)
		}
		qc.uidRes[name] = uids
	}

	// look for values for value variables
	for name := range qc.valRes {
		v := qr.Vars[name]
		qc.valRes[name] = v.Vals
	}

	resp.Metrics = &api.Metrics{
		NumUids: er.Metrics,
	}
	var total uint64
	for _, num := range resp.Metrics.NumUids {
		total += num
	}
	resp.Metrics.NumUids["_total"] = total

	return resp, err
}

// parseRequest parses the incoming request
func parseRequest(qc *queryContext) error {
	start := time.Now()
	defer func() {
		qc.latency.Parsing = time.Since(start)
	}()

	var needVars []string
	upsertQuery := qc.req.Query
	if len(qc.req.Mutations) > 0 {
		// parsing mutations
		qc.gmuList = make([]*gql.Mutation, 0, len(qc.req.Mutations))
		for _, mu := range qc.req.Mutations {
			gmu, err := parseMutationObject(mu, qc)
			if err != nil {
				return err
			}

			qc.gmuList = append(qc.gmuList, gmu)
		}

		qc.uidRes = make(map[string][]string)
		qc.valRes = make(map[string]map[uint64]types.Val)
		upsertQuery = buildUpsertQuery(qc)
		needVars = findMutationVars(qc)
		if upsertQuery == "" {
			if len(needVars) > 0 {
				return errors.Errorf("variables %v not defined", needVars)
			}

			return nil
		}
	}

	// parsing the updated query
	var err error
	qc.gqlRes, err = gql.ParseWithNeedVars(gql.Request{
		Str:       upsertQuery,
		Variables: qc.req.Vars,
	}, needVars)
	if err != nil {
		return err
	}
	return validateQuery(qc.gqlRes.Query)
}

func authorizeRequest(ctx context.Context, qc *queryContext) error {
	if err := authorizeQuery(ctx, &qc.gqlRes, qc.graphql); err != nil {
		return err
	}

	// TODO(Aman): can be optimized to do the authorization in just one func call
	for _, gmu := range qc.gmuList {
		if err := authorizeMutation(ctx, gmu); err != nil {
			return err
		}
	}

	return nil
}

// CommitOrAbort commits or aborts a transaction.
func (s *Server) CommitOrAbort(ctx context.Context, tc *api.TxnContext) (*api.TxnContext, error) {
	ctx, span := otrace.StartSpan(ctx, "Server.CommitOrAbort")
	defer span.End()

	if err := x.HealthCheck(); err != nil {
		return &api.TxnContext{}, err
	}

	tctx := &api.TxnContext{}
	if tc.StartTs == 0 {
		return &api.TxnContext{}, errors.Errorf(
			"StartTs cannot be zero while committing a transaction")
	}
	annotateStartTs(span, tc.StartTs)

	span.Annotatef(nil, "Txn Context received: %+v", tc)
	commitTs, err := worker.CommitOverNetwork(ctx, tc)
	if err == dgo.ErrAborted {
		// If err returned is dgo.ErrAborted and tc.Aborted was set, that means the client has
		// aborted the transaction by calling txn.Discard(). Hence return a nil error.
		if tc.Aborted {
			return tctx, nil
		}

		tctx.Aborted = true
		return tctx, status.Errorf(codes.Aborted, err.Error())
	}
	tctx.StartTs = tc.StartTs
	tctx.CommitTs = commitTs
	return tctx, err
}

// CheckVersion returns the version of this Dgraph instance.
func (s *Server) CheckVersion(ctx context.Context, c *api.Check) (v *api.Version, err error) {
	if err := x.HealthCheck(); err != nil {
		return v, err
	}

	v = new(api.Version)
	v.Tag = x.Version()
	return v, nil
}

//-------------------------------------------------------------------------------------------------
// HELPER FUNCTIONS
//-------------------------------------------------------------------------------------------------
func isMutationAllowed(ctx context.Context) bool {
	if worker.Config.MutationsMode != worker.DisallowMutations {
		return true
	}
	shareAllowed, ok := ctx.Value("_share_").(bool)
	if !ok || !shareAllowed {
		return false
	}
	return true
}

var errNoAuth = errors.Errorf("No Auth Token found. Token needed for Admin operations.")

func hasAdminAuth(ctx context.Context, tag string) (net.Addr, error) {
	ipAddr, err := x.HasWhitelistedIP(ctx)
	if err != nil {
		return nil, err
	}
	glog.Infof("Got %s request from: %q\n", tag, ipAddr)
	if err = hasPoormansAuth(ctx); err != nil {
		return nil, err
	}
	return ipAddr, nil
}

func hasPoormansAuth(ctx context.Context) error {
	if worker.Config.AuthToken == "" {
		return nil
	}
	md, ok := metadata.FromIncomingContext(ctx)
	if !ok {
		return errNoAuth
	}
	tokens := md.Get("auth-token")
	if len(tokens) == 0 {
		return errNoAuth
	}
	if tokens[0] != worker.Config.AuthToken {
		return errors.Errorf("Provided auth token [%s] does not match. Permission denied.", tokens[0])
	}
	return nil
}

// parseMutationObject tries to consolidate fields of the api.Mutation into the
// corresponding field of the returned gql.Mutation. For example, the 3 fields,
// api.Mutation#SetJson, api.Mutation#SetNquads and api.Mutation#Set are consolidated into the
// gql.Mutation.Set field. Similarly the 3 fields api.Mutation#DeleteJson, api.Mutation#DelNquads
// and api.Mutation#Del are merged into the gql.Mutation#Del field.
func parseMutationObject(mu *api.Mutation, qc *queryContext) (*gql.Mutation, error) {
	res := &gql.Mutation{Cond: mu.Cond}

	if len(mu.SetJson) > 0 {
		nqs, md, err := chunker.ParseJSON(mu.SetJson, chunker.SetNquads)
		if err != nil {
			return nil, err
		}
		res.Set = append(res.Set, nqs...)
		res.Metadata = md
	}
	if len(mu.DeleteJson) > 0 {
		// The metadata is not currently needed for delete operations so it can be safely ignored.
		nqs, _, err := chunker.ParseJSON(mu.DeleteJson, chunker.DeleteNquads)
		if err != nil {
			return nil, err
		}
		res.Del = append(res.Del, nqs...)
	}
	if len(mu.SetNquads) > 0 {
		nqs, md, err := chunker.ParseRDFs(mu.SetNquads)
		if err != nil {
			return nil, err
		}
		res.Set = append(res.Set, nqs...)
		res.Metadata = md
	}
	if len(mu.DelNquads) > 0 {
		nqs, _, err := chunker.ParseRDFs(mu.DelNquads)
		if err != nil {
			return nil, err
		}
		res.Del = append(res.Del, nqs...)
	}

	res.Set = append(res.Set, mu.Set...)
	res.Del = append(res.Del, mu.Del...)
	// parse facets and convert to the binary format so that
	// a field of type datetime like "2017-01-01" can be correctly encoded in the
	// marshaled binary format as done in the time.Marshal method
	if err := validateAndConvertFacets(res.Set); err != nil {
		return nil, err
	}

	if err := validateNQuads(res.Set, res.Del, qc); err != nil {
		return nil, err
	}
	return res, nil
}

func validateAndConvertFacets(nquads []*api.NQuad) error {
	for _, m := range nquads {
		encodedFacets := make([]*api.Facet, 0, len(m.Facets))
		for _, f := range m.Facets {
			// try to interpret the value as binary first
			if _, err := facets.ValFor(f); err == nil {
				encodedFacets = append(encodedFacets, f)
			} else {
				encodedFacet, err := facets.FacetFor(f.Key, string(f.Value))
				if err != nil {
					return err
				}
				encodedFacets = append(encodedFacets, encodedFacet)
			}
		}

		m.Facets = encodedFacets
	}
	return nil
}

// validateForGraphql validate nquads for graphql
func validateForGraphql(nq *api.NQuad, isGraphql bool) error {
	// Check whether the incoming predicate is graphql reserved predicate or not.
	if !isGraphql && x.IsGraphqlReservedPredicate(nq.Predicate) {
		return errors.Errorf("Cannot mutate graphql reserved predicate %s", nq.Predicate)
	}
	return nil
}

func validateNQuads(set, del []*api.NQuad, qc *queryContext) error {

	for _, nq := range set {
		if err := validatePredName(nq.Predicate); err != nil {
			return err
		}
		var ostar bool
		if o, ok := nq.ObjectValue.GetVal().(*api.Value_DefaultVal); ok {
			ostar = o.DefaultVal == x.Star
		}
		if nq.Subject == x.Star || nq.Predicate == x.Star || ostar {
			return errors.Errorf("Cannot use star in set n-quad: %+v", nq)
		}
		if err := validateKeys(nq); err != nil {
			return errors.Wrapf(err, "key error: %+v", nq)
		}
		if err := validateForGraphql(nq, qc.graphql); err != nil {
			return err
		}
	}
	for _, nq := range del {
		if err := validatePredName(nq.Predicate); err != nil {
			return err
		}
		var ostar bool
		if o, ok := nq.ObjectValue.GetVal().(*api.Value_DefaultVal); ok {
			ostar = o.DefaultVal == x.Star
		}
		if nq.Subject == x.Star || (nq.Predicate == x.Star && !ostar) {
			return errors.Errorf("Only valid wildcard delete patterns are 'S * *' and 'S P *': %v", nq)
		}
		if err := validateForGraphql(nq, qc.graphql); err != nil {
			return err
		}
		// NOTE: we dont validateKeys() with delete to let users fix existing mistakes
		// with bad predicate forms. ex: foo@bar ~something
	}
	return nil
}

func validateKey(key string) error {
	switch {
	case key == "":
		return errors.Errorf("Has zero length")
	case strings.ContainsAny(key, "~@"):
		return errors.Errorf("Has invalid characters")
	case strings.IndexFunc(key, unicode.IsSpace) != -1:
		return errors.Errorf("Must not contain spaces")
	}
	return nil
}

// validateKeys checks predicate and facet keys in N-Quad for syntax errors.
func validateKeys(nq *api.NQuad) error {
	if err := validateKey(nq.Predicate); err != nil {
		return errors.Wrapf(err, "predicate %q", nq.Predicate)
	}
	for i := range nq.Facets {
		if nq.Facets[i] == nil {
			continue
		}
		if err := validateKey(nq.Facets[i].Key); err != nil {
			return errors.Errorf("Facet %q, %s", nq.Facets[i].Key, err)
		}
	}
	return nil
}

// validateQuery verifies that the query does not contain any preds that
// are longer than the limit (2^16).
func validateQuery(queries []*gql.GraphQuery) error {
	for _, q := range queries {
		if err := validatePredName(q.Attr); err != nil {
			return err
		}

		if err := validateQuery(q.Children); err != nil {
			return err
		}
	}

	return nil
}

func validatePredName(name string) error {
	if len(name) > math.MaxUint16 {
		return errors.Errorf("Predicate name length cannot be bigger than 2^16. Predicate: %v",
			name[:80])
	}
	return nil
}

// formatTypes takes a list of TypeUpdates and converts them in to a list of
// maps in a format that is human-readable to be marshaled into JSON.
func formatTypes(typeList []*pb.TypeUpdate) []map[string]interface{} {
	var res []map[string]interface{}
	for _, typ := range typeList {
		typeMap := make(map[string]interface{})
		typeMap["name"] = typ.TypeName
		fields := make([]map[string]string, len(typ.Fields))

		for i, field := range typ.Fields {
			m := make(map[string]string, 1)
			m["name"] = field.Predicate
			fields[i] = m
		}
		typeMap["fields"] = fields

		res = append(res, typeMap)
	}
	return res
}

func isDropAll(op *api.Operation) bool {
	if op.DropAll || op.DropOp == api.Operation_ALL {
		return true
	}
	return false
}<|MERGE_RESOLUTION|>--- conflicted
+++ resolved
@@ -285,11 +285,7 @@
 		// TODO: Should we allow Guardians to make this change? To fix up a broken index, for
 		// example?
 
-<<<<<<< HEAD
 		// update.Predicate = x.NamespaceAttr(namespace, update.Predicate)
-=======
-		update.Predicate = x.NamespaceAttr(namespace, update.Predicate)
->>>>>>> e8745c89
 		if schema.IsPreDefPredChanged(namespace, update) {
 			return nil, errors.Errorf("predicate %s is pre-defined and is not allowed to be"+
 				" modified", update.Predicate)
@@ -313,17 +309,10 @@
 	for _, typ := range result.Types {
 		// Pre-defined types cannot be altered but let the update go through
 		// if the update is equal to the existing one.
-<<<<<<< HEAD
 		// typ.TypeName = x.NamespaceAttr(namespace, typ.TypeName)
 		// for _, field := range typ.Fields {
 		// 	field.Predicate = x.NamespaceAttr(namespace, field.Predicate)
 		// }
-=======
-		typ.TypeName = x.NamespaceAttr(namespace, typ.TypeName)
-		for _, field := range typ.Fields {
-			field.Predicate = x.NamespaceAttr(namespace, field.Predicate)
-		}
->>>>>>> e8745c89
 		if schema.IsPreDefTypeChanged(namespace, typ) {
 			return nil, errors.Errorf("type %s is pre-defined and is not allowed to be modified",
 				typ.TypeName)
@@ -974,8 +963,6 @@
 	nquadsCount int
 	// namespace of the given query.
 	namespace uint64
-<<<<<<< HEAD
-=======
 }
 
 // Request represents a query request sent to the doQuery() method on the Server.
@@ -987,7 +974,6 @@
 	gqlField gqlSchema.Field
 	// doAuth tells whether this request needs ACL authorization or not
 	doAuth AuthMode
->>>>>>> e8745c89
 }
 
 // Health handles /health and /health?all requests.
@@ -1138,19 +1124,12 @@
 	}
 
 	qc := &queryContext{
-<<<<<<< HEAD
-		req:       req,
-=======
 		req:       req.req,
->>>>>>> e8745c89
 		latency:   l,
 		span:      span,
 		graphql:   isGraphQL,
 		namespace: x.ExtractNamespace(ctx),
-<<<<<<< HEAD
-=======
 		gqlField:  req.gqlField,
->>>>>>> e8745c89
 	}
 	if rerr = parseRequest(qc); rerr != nil {
 		return
