--- conflicted
+++ resolved
@@ -96,10 +96,7 @@
 	var input exportInput
 	err = json.Unmarshal(inputByts, &input)
 
-<<<<<<< HEAD
-=======
 	// TODO(Naman): Get this from token.
->>>>>>> 597891df
 	// Export everything if namespace is not specified.
 	if v, ok := inputArg.(map[string]interface{}); ok {
 		if _, ok := v["namespace"]; !ok {
