/*
 * Copyright 2019 Dgraph Labs, Inc. and Contributors
 *
 * Licensed under the Apache License, Version 2.0 (the "License");
 * you may not use this file except in compliance with the License.
 * You may obtain a copy of the License at
 *
 *     http://www.apache.org/licenses/LICENSE-2.0
 *
 * Unless required by applicable law or agreed to in writing, software
 * distributed under the License is distributed on an "AS IS" BASIS,
 * WITHOUT WARRANTIES OR CONDITIONS OF ANY KIND, either express or implied.
 * See the License for the specific language governing permissions and
 * limitations under the License.
 */

package resolve

import (
	"context"
	"fmt"
	"sort"
	"strconv"

	"github.com/dgraph-io/dgraph/gql"
	"github.com/dgraph-io/dgraph/graphql/schema"
	"github.com/dgraph-io/dgraph/protos/pb"
	"github.com/pkg/errors"
)

type queryRewriter struct{}

type authRewriter struct {
	authVariables map[string]interface{}
	isWritingAuth bool
	selector      func(t schema.Type) *schema.RuleNode
	varGen        *VariableGenerator
	varName       string
}

// NewQueryRewriter returns a new QueryRewriter.
func NewQueryRewriter() QueryRewriter {
	return &queryRewriter{}
}

// Rewrite rewrites a GraphQL query into a Dgraph GraphQuery.
func (qr *queryRewriter) Rewrite(
	ctx context.Context,
	gqlQuery schema.Query) (*gql.GraphQuery, error) {

	authVariables, err := ExtractAuthVariables(ctx)
	if err != nil {
		return nil, err
	}

	authRw := &authRewriter{
		authVariables: authVariables,
		varGen:        NewVariableGenerator(),
		selector:      queryAuthSelector,
	}

	switch gqlQuery.QueryType() {
	case schema.GetQuery:

		// TODO: The only error that can occur in query rewriting is if an ID argument
		// can't be parsed as a uid: e.g. the query was something like:
		//
		// getT(id: "HI") { ... }
		//
		// But that's not a rewriting error!  It should be caught by validation
		// way up when the query first comes in.  All other possible problems with
		// the query are caught by validation.
		// ATM, I'm not sure how to hook into the GraphQL validator to get that to happen
		xid, uid, err := gqlQuery.IDArgValue()
		if err != nil {
			return nil, err
		}

<<<<<<< HEAD
		dgQuery := rewriteAsGet(gqlQuery, uid, xid, authRw)
=======
		dgQuery := rewriteAsGet(gqlQuery, uid, xid)
>>>>>>> 4dc4bd70
		return dgQuery, nil

	case schema.FilterQuery:
		return rewriteAsQuery(gqlQuery, authRw), nil
	case schema.PasswordQuery:
		return passwordQuery(gqlQuery, authRw)
	default:
		return nil, errors.Errorf("unimplemented query type %s", gqlQuery.QueryType())
	}
}

func passwordQuery(m schema.Query, authRw *authRewriter) (*gql.GraphQuery, error) {
	xid, uid, err := m.IDArgValue()
	if err != nil {
		return nil, err
	}

	dgQuery := rewriteAsGet(m, uid, xid, authRw)

	queriedType := m.Type()
	name := queriedType.PasswordField().Name()
	predicate := queriedType.DgraphPredicate(name)
	password := m.ArgValue(name).(string)

	op := &gql.GraphQuery{
		Attr:   "checkPwd",
		Func:   dgQuery.Func,
		Filter: dgQuery.Filter,
		Children: []*gql.GraphQuery{{
			Var: "pwd",
			Attr: fmt.Sprintf(`checkpwd(%s, "%s")`, predicate,
				password),
		}},
	}

	ft := &gql.FilterTree{
		Op: "and",
		Child: []*gql.FilterTree{{
			Func: &gql.Function{
				Name: "eq",
				Args: []gql.Arg{
					{
						Value: "val(pwd)",
					},
					{
						Value: "1",
					},
				},
			},
		}},
	}

	if dgQuery.Filter != nil {
		ft.Child = append(ft.Child, dgQuery.Filter)
	}

	dgQuery.Filter = ft

	qry := &gql.GraphQuery{
		Children: []*gql.GraphQuery{dgQuery, op},
	}

	return qry, nil
}

func intersection(a, b []uint64) []uint64 {
	m := make(map[uint64]bool)
	var c []uint64

	for _, item := range a {
		m[item] = true
	}

	for _, item := range b {
		if _, ok := m[item]; ok {
			c = append(c, item)
		}
	}

	return c
}

// addUID adds UID for every node that we query. Otherwise we can't tell the
// difference in a query result between a node that's missing and a node that's
// missing a single value.  E.g. if we are asking for an Author and only the
// 'text' of all their posts e.g. getAuthor(id: 0x123) { posts { text } }
// If the author has 10 posts but three of them have a title, but no text,
// then Dgraph would just return 7 posts.  And we'd have no way of knowing if
// there's only 7 posts, or if there's more that are missing 'text'.
// But, for GraphQL, we want to know about those missing values.
func addUID(dgQuery *gql.GraphQuery) {
	if len(dgQuery.Children) == 0 {
		return
	}
	hasUid := false
	for _, c := range dgQuery.Children {
		if c.Attr == "uid" {
			hasUid = true
		}
		addUID(c)
	}

	// If uid was already requested by the user then we don't need to add it again.
	if hasUid {
		return
	}
	uidChild := &gql.GraphQuery{
		Attr:  "uid",
		Alias: "dgraph.uid",
	}
	dgQuery.Children = append(dgQuery.Children, uidChild)
}

func rewriteAsQueryByIds(field schema.Field, uids []uint64, authRw *authRewriter) *gql.GraphQuery {
	dgQuery := &gql.GraphQuery{
		Attr: field.ResponseName(),
		Func: &gql.Function{
			Name: "uid",
			UID:  uids,
		},
	}

	if ids := idFilter(field, field.Type().IDField()); ids != nil {
		addUIDFunc(dgQuery, intersection(ids, uids))
	}

	addArgumentsToField(dgQuery, field)
	selectionAuth := addSelectionSetFrom(dgQuery, field, authRw)
	addUID(dgQuery)

	dgQuery = authRw.addAuthQueries(field, dgQuery)
	if len(selectionAuth) > 0 {
		dgQuery = &gql.GraphQuery{Children: append([]*gql.GraphQuery{dgQuery}, selectionAuth...)}
	}

	return dgQuery
}

// addArgumentsToField adds various different arguments to a field, such as
// filter, order, pagination and selection set.
func addArgumentsToField(dgQuery *gql.GraphQuery, field schema.Field) {
	filter, _ := field.ArgValue("filter").(map[string]interface{})
	addFilter(dgQuery, field.Type(), filter)
	addOrder(dgQuery, field)
	addPagination(dgQuery, field)
}

<<<<<<< HEAD
func rewriteAsGet(
	field schema.Field,
	uid uint64,
	xid *string,
	auth *authRewriter) *gql.GraphQuery {

	var dgQuery *gql.GraphQuery

	if xid == nil {
		dgQuery = rewriteAsQueryByIds(field, []uint64{uid}, auth)

		// If the top level query is the named get, put the type filter there, otherwise
		// auth has been written into the query, then there will be a blank top level
		// and multiple children, of which the second is the actual get
		if dgQuery.Attr != "" {
			addTypeFilter(dgQuery, field.Type())
		} else {
			addTypeFilter(dgQuery.Children[1], field.Type())
		}

		return dgQuery

=======
func rewriteAsGet(field schema.Field, uid uint64, xid *string) *gql.GraphQuery {
	var dgQuery *gql.GraphQuery

	if xid == nil {
		dgQuery = rewriteAsQueryByIds(field, []uint64{uid})
		addTypeFilter(dgQuery, field.Type())
		return dgQuery
>>>>>>> 4dc4bd70
	}

	xidArgName := field.XIDArg()
	eqXidFunc := &gql.Function{
		Name: "eq",
		Args: []gql.Arg{
			{Value: xidArgName},
			{Value: maybeQuoteArg("eq", *xid)},
		},
	}

	if uid > 0 {
		dgQuery = &gql.GraphQuery{
			Attr: field.ResponseName(),
			Func: &gql.Function{
				Name: "uid",
				UID:  []uint64{uid},
			},
		}
		dgQuery.Filter = &gql.FilterTree{
			Func: eqXidFunc,
		}

	} else {
		dgQuery = &gql.GraphQuery{
			Attr: field.ResponseName(),
			Func: eqXidFunc,
		}
	}
	selectionAuth := addSelectionSetFrom(dgQuery, field, auth)
	addUID(dgQuery)
	addTypeFilter(dgQuery, field.Type())
<<<<<<< HEAD

	dgQuery = auth.addAuthQueries(field, dgQuery)
	if len(selectionAuth) > 0 {
		dgQuery = &gql.GraphQuery{Children: append([]*gql.GraphQuery{dgQuery}, selectionAuth...)}
	}

=======
>>>>>>> 4dc4bd70
	return dgQuery
}

func rewriteAsQuery(field schema.Field, authRw *authRewriter) *gql.GraphQuery {
	dgQuery := &gql.GraphQuery{
		Attr: field.ResponseName(),
	}

	if authRw != nil && authRw.isWritingAuth && authRw.varName != "" {
		// When rewriting auth rules, they always start like
		//   Todo2 as var(func: uid(Todo1)) @cascade {
		// Where Todo1 is the variable generated from the filter of the field
		// we are adding auth to.
		//
		// TODO: Currently this only applies at the top level.  This means auth queries
		// from the top level query/get are as efficient as the original query (because
		// they start from the uid(Todo1) of the user query) ... however auth queries
		// on deeper fields will start like `func: type(Todo)`, that's ok for building
		// the feature and getting all the testing in place, but we should improve this so
		// that the internal auth queries start from exactly the possible nodes that the
		// internal field is considering.
		authRw.addVariableUIDFunc(dgQuery)
	} else if ids := idFilter(field, field.Type().IDField()); ids != nil {
		addUIDFunc(dgQuery, ids)
	} else {
		addTypeFunc(dgQuery, field.Type().DgraphName())
	}

	addArgumentsToField(dgQuery, field)
	selectionAuth := addSelectionSetFrom(dgQuery, field, authRw)
	addUID(dgQuery)

	dgQuery = authRw.addAuthQueries(field, dgQuery)

	if len(selectionAuth) > 0 {
		dgQuery = &gql.GraphQuery{Children: append([]*gql.GraphQuery{dgQuery}, selectionAuth...)}
	}

	return dgQuery
}

// addAuthQueries takes a field and the GraphQuery that has so far been constructed for
// the field and builds any auth queries that are need to restrict the result to only
// the nodes authorized to be queried, returning a new graphQuery that does the
// original query and the auth.
func (authRw *authRewriter) addAuthQueries(
	field schema.Field,
	dgQuery *gql.GraphQuery) *gql.GraphQuery {

	// There's no need to recursively inject auth queries into other auth queries, so if
	// we are already generating an auth query, there's nothing to add.
	if authRw == nil || authRw.isWritingAuth {
		return dgQuery
	}

	authRw.varName = authRw.varGen.Next(field.Type(), "", "")

	fldAuthQueries, filter := authRw.rewriteAuthQueries(field)
	if len(fldAuthQueries) == 0 {
		return dgQuery
	}

	// build a query like
	//   Todo1 as var(func: ... ) @filter(...)
	// that has the filter from the user query in it.  This is then used as
	// the starting point for both the user query and the auth query.
	//
	// We already have the query, so just copy it and modify the original
	varQry := &gql.GraphQuery{
		Var:    authRw.varName,
		Attr:   "var",
		Func:   dgQuery.Func,
		Filter: dgQuery.Filter,
	}

	// The user query starts from the var query generated above and is filtered
	// by the the filter generated from auth processing, so now we build
	//   queryTodo(func: uid(Todo1)) @filter(...auth-queries...) { ... }
	dgQuery.Func = &gql.Function{
		Name: "uid",
		Args: []gql.Arg{{Value: authRw.varName}},
	}
	dgQuery.Filter = filter

	// The final query that includes the user's filter and auth processsing is thus like
	//
	// queryTodo(func: uid(Todo1)) @filter(uid(Todo2) AND uid(Todo3)) { ... }
	// Todo1 as var(func: ... ) @filter(...)
	// Todo2 as var(func: uid(Todo1)) @cascade { ...auth query 1... }
	// Todo3 as var(func: uid(Todo1)) @cascade { ...auth query 2... }
	return &gql.GraphQuery{Children: append([]*gql.GraphQuery{dgQuery, varQry}, fldAuthQueries...)}
}

func (authRw *authRewriter) addVariableUIDFunc(q *gql.GraphQuery) {
	q.Func = &gql.Function{
		Name: "uid",
		Args: []gql.Arg{{Value: authRw.varName}},
	}
}

func queryAuthSelector(t schema.Type) *schema.RuleNode {
	auth := t.AuthRules()
	if auth == nil || auth.Rules == nil {
		return nil
	}

	return auth.Rules.Query
}

func (authRw *authRewriter) rewriteAuthQueries(f schema.Field) ([]*gql.GraphQuery, *gql.FilterTree) {
	if authRw == nil || authRw.isWritingAuth {
		return nil, nil
	}

	return (&authRewriter{
		authVariables: authRw.authVariables,
		varGen:        authRw.varGen,
		isWritingAuth: true,
		varName:       authRw.varName,
		selector:      authRw.selector,
	}).rewriteRuleNode(f, authRw.selector(f.Type()))
}

func (authRw *authRewriter) rewriteRuleNode(
	field schema.Field,
	rn *schema.RuleNode) ([]*gql.GraphQuery, *gql.FilterTree) {

	if field == nil || rn == nil {
		return nil, nil
	}

	nodeList := func(
		field schema.Field,
		rns []*schema.RuleNode) ([]*gql.GraphQuery, []*gql.FilterTree) {

		var qrys []*gql.GraphQuery
		var filts []*gql.FilterTree
		for _, orRn := range rns {
			q, f := authRw.rewriteRuleNode(field, orRn)
			qrys = append(qrys, q...)
			filts = append(filts, f)
		}
		return qrys, filts
	}

	switch {
	case len(rn.And) > 0:
		qrys, filts := nodeList(field, rn.And)
		return qrys, &gql.FilterTree{
			Op:    "and",
			Child: filts,
		}
	case len(rn.Or) > 0:
		qrys, filts := nodeList(field, rn.Or)
		return qrys, &gql.FilterTree{
			Op:    "or",
			Child: filts,
		}
	case rn.Not != nil:
		qrys, filter := authRw.rewriteRuleNode(field, rn.Not)
		return qrys, &gql.FilterTree{
			Op:    "not",
			Child: []*gql.FilterTree{filter},
		}
	case rn.Rule != nil:
		// create a copy of the auth query that's specialized for the values from the JWT
		qry := rn.Rule.AuthFor(field, authRw.authVariables)

		// build
		// Todo2 as var(func: uid(Todo1)) @cascade { ...auth query 1... }
		varName := authRw.varGen.Next(field.Type(), "", "")
		r1 := rewriteAsQuery(qry, authRw)
		r1.Var = varName
		r1.Attr = "var"
		r1.Cascade = true

		return []*gql.GraphQuery{r1}, &gql.FilterTree{
			Func: &gql.Function{
				Name: "uid",
				Args: []gql.Arg{{Value: varName}},
			},
		}
	}
	return nil, nil
}

func addTypeFilter(q *gql.GraphQuery, typ schema.Type) {
	thisFilter := &gql.FilterTree{
		Func: &gql.Function{
			Name: "type",
			Args: []gql.Arg{{Value: typ.DgraphName()}},
		},
	}

	if q.Filter == nil {
		q.Filter = thisFilter
	} else {
		q.Filter = &gql.FilterTree{
			Op:    "and",
			Child: []*gql.FilterTree{q.Filter, thisFilter},
		}
	}
}

func addUIDFunc(q *gql.GraphQuery, uids []uint64) {
	q.Func = &gql.Function{
		Name: "uid",
		UID:  uids,
	}
}

func addTypeFunc(q *gql.GraphQuery, typ string) {
	q.Func = &gql.Function{
		Name: "type",
		Args: []gql.Arg{{Value: typ}},
	}

}

// addSelectionSetFrom adds all the selections from field into q, and returns a list
// of extra queries needed to satisfy auth requirements
func addSelectionSetFrom(
	q *gql.GraphQuery,
	field schema.Field,
	auth *authRewriter) []*gql.GraphQuery {

	var authQueries []*gql.GraphQuery

	// Only add dgraph.type as a child if this field is an interface type and has some children.
	// dgraph.type would later be used in completeObject as different objects in the resulting
	// JSON would return different fields based on their concrete type.
	if field.InterfaceType() && len(field.SelectionSet()) > 0 {
		q.Children = append(q.Children, &gql.GraphQuery{
			Attr: "dgraph.type",
		})
	}

	// These fields might not have been requested by the user directly as part of the query but
	// are required in the body template for other fields requested within the query. We must
	// fetch them from Dgraph.
	requiredFields := make(map[string]bool)
	addedFields := make(map[string]bool)
	for _, f := range field.SelectionSet() {
		hasCustom, rf := f.HasCustomDirective()
		if hasCustom {
			for k := range rf {
				requiredFields[k] = true
			}
			// This field is resolved through a custom directive so its selection set doesn't need
			// to be part of query rewriting.
			continue
		}
		// We skip typename because we can generate the information from schema or
		// dgraph.type depending upon if the type is interface or not. For interface type
		// we always query dgraph.type and can pick up the value from there.
		if f.Skip() || !f.Include() || f.Name() == schema.Typename {
			continue
		}

		child := &gql.GraphQuery{}

		if f.Alias() != "" {
			child.Alias = f.Alias()
		} else {
			child.Alias = f.Name()
		}

		if f.Type().Name() == schema.IDType {
			child.Attr = "uid"
		} else {
			child.Attr = f.DgraphPredicate()
		}

		filter, _ := f.ArgValue("filter").(map[string]interface{})
		addFilter(child, f.Type(), filter)
		addOrder(child, f)
		addPagination(child, f)

<<<<<<< HEAD
		selectionAuth := addSelectionSetFrom(child, f, auth)
=======
		addSelectionSetFrom(child, f)

		addedFields[f.Name()] = true
>>>>>>> 4dc4bd70
		q.Children = append(q.Children, child)

		fieldAuth, authFilter := auth.rewriteAuthQueries(f)
		authQueries = append(authQueries, selectionAuth...)
		authQueries = append(authQueries, fieldAuth...)
		if len(fieldAuth) > 0 {
			if child.Filter == nil {
				child.Filter = authFilter
			} else {
				child.Filter = &gql.FilterTree{
					Op:    "and",
					Child: []*gql.FilterTree{child.Filter, authFilter},
				}
			}
		}
	}
<<<<<<< HEAD
	return authQueries
=======

	// Sort the required fields before adding them to q.Children so that the query produced after
	// rewriting has a predictable order.
	rfset := make([]string, 0, len(requiredFields))
	for fname := range requiredFields {
		rfset = append(rfset, fname)
	}
	sort.Strings(rfset)

	// Add fields required by other custom fields which haven't already been added as a
	// child to be fetched from Dgraph.
	for _, fname := range rfset {
		if _, ok := addedFields[fname]; !ok {
			f := field.Type().Field(fname)
			child := &gql.GraphQuery{}
			child.Alias = f.Name()

			if f.Type().Name() == schema.IDType {
				child.Attr = "uid"
			} else {
				child.Attr = field.Type().DgraphPredicate(fname)
			}
			q.Children = append(q.Children, child)
		}
	}
>>>>>>> 4dc4bd70
}

func addOrder(q *gql.GraphQuery, field schema.Field) {
	orderArg := field.ArgValue("order")
	order, ok := orderArg.(map[string]interface{})
	for ok {
		ascArg := order["asc"]
		descArg := order["desc"]
		thenArg := order["then"]

		if asc, ok := ascArg.(string); ok {
			q.Order = append(q.Order,
				&pb.Order{Attr: field.Type().DgraphPredicate(asc)})
		} else if desc, ok := descArg.(string); ok {
			q.Order = append(q.Order,
				&pb.Order{Attr: field.Type().DgraphPredicate(desc), Desc: true})
		}

		order, ok = thenArg.(map[string]interface{})
	}
}

func addPagination(q *gql.GraphQuery, field schema.Field) {
	q.Args = make(map[string]string)

	first := field.ArgValue("first")
	if first != nil {
		q.Args["first"] = fmt.Sprintf("%v", first)
	}

	offset := field.ArgValue("offset")
	if offset != nil {
		q.Args["offset"] = fmt.Sprintf("%v", offset)
	}
}

func convertIDs(idsSlice []interface{}) []uint64 {
	ids := make([]uint64, 0, len(idsSlice))
	for _, id := range idsSlice {
		uid, err := strconv.ParseUint(id.(string), 0, 64)
		if err != nil {
			// Skip sending the is part of the query to Dgraph.
			continue
		}
		ids = append(ids, uid)
	}
	return ids
}

func idFilter(field schema.Field, idField schema.FieldDefinition) []uint64 {
	filter, ok := field.ArgValue("filter").(map[string]interface{})
	if !ok || idField == nil {
		return nil
	}

	idsFilter := filter[idField.Name()]
	if idsFilter == nil {
		return nil
	}
	idsSlice := idsFilter.([]interface{})
	return convertIDs(idsSlice)
}

func addFilter(q *gql.GraphQuery, typ schema.Type, filter map[string]interface{}) {
	if len(filter) == 0 {
		return
	}

	// There are two cases here.
	// 1. It could be the case of a filter at root.  In this case we would have added a uid
	// function at root. Lets delete the ids key so that it isn't added in the filter.
	// Also, we need to add a dgraph.type filter.
	// 2. This could be a deep filter. In that case we don't need to do anything special.
	idField := typ.IDField()
	idName := ""
	if idField != nil {
		idName = idField.Name()
	}

	_, hasIDsFilter := filter[idName]
	filterAtRoot := hasIDsFilter && q.Func != nil && q.Func.Name == "uid"
	if filterAtRoot {
		// If id was present as a filter,
		delete(filter, idName)
	}
	q.Filter = buildFilter(typ, filter)
	if filterAtRoot {
		addTypeFilter(q, typ)
	}
}

// buildFilter builds a Dgraph gql.FilterTree from a GraphQL 'filter' arg.
//
// All the 'filter' args built by the GraphQL layer look like
// filter: { title: { anyofterms: "GraphQL" }, ... }
// or
// filter: { title: { anyofterms: "GraphQL" }, isPublished: true, ... }
// or
// filter: { title: { anyofterms: "GraphQL" }, and: { not: { ... } } }
// etc
//
// typ is the GraphQL type we are filtering on, and is needed to turn for example
// title (the GraphQL field) into Post.title (to Dgraph predicate).
//
// buildFilter turns any one filter object into a conjunction
// eg:
// filter: { title: { anyofterms: "GraphQL" }, isPublished: true }
// into:
// @filter(anyofterms(Post.title, "GraphQL") AND eq(Post.isPublished, true))
//
// Filters with `or:` and `not:` get translated to Dgraph OR and NOT.
//
// TODO: There's cases that don't make much sense like
// filter: { or: { title: { anyofterms: "GraphQL" } } }
// ATM those will probably generate junk that might cause a Dgraph error.  And
// bubble back to the user as a GraphQL error when the query fails. Really,
// they should fail query validation and never get here.
func buildFilter(typ schema.Type, filter map[string]interface{}) *gql.FilterTree {

	var ands []*gql.FilterTree
	var or *gql.FilterTree

	// Get a stable ordering so we generate the same thing each time.
	var keys []string
	for key := range filter {
		keys = append(keys, key)
	}
	sort.Strings(keys)

	// Each key in filter is either "and", "or", "not" or the field name it
	// applies to such as "title" in: `title: { anyofterms: "GraphQL" }``
	for _, field := range keys {
		switch field {

		// In 'and', 'or' and 'not' cases, filter[field] must be a map[string]interface{}
		// or it would have failed GraphQL validation - e.g. 'filter: { and: 10 }'
		// would have failed validation.

		case "and":
			// title: { anyofterms: "GraphQL" }, and: { ... }
			//                       we are here ^^
			// ->
			// @filter(anyofterms(Post.title, "GraphQL") AND ... )
			ft := buildFilter(typ, filter[field].(map[string]interface{}))
			ands = append(ands, ft)
		case "or":
			// title: { anyofterms: "GraphQL" }, or: { ... }
			//                       we are here ^^
			// ->
			// @filter(anyofterms(Post.title, "GraphQL") OR ... )
			or = buildFilter(typ, filter[field].(map[string]interface{}))
		case "not":
			// title: { anyofterms: "GraphQL" }, not: { isPublished: true}
			//                       we are here ^^
			// ->
			// @filter(anyofterms(Post.title, "GraphQL") AND NOT eq(Post.isPublished, true))
			not := buildFilter(typ, filter[field].(map[string]interface{}))
			ands = append(ands,
				&gql.FilterTree{
					Op:    "not",
					Child: []*gql.FilterTree{not},
				})
		default:
			// It's a base case like:
			// title: { anyofterms: "GraphQL" } ->  anyofterms(Post.title: "GraphQL")

			switch dgFunc := filter[field].(type) {
			case map[string]interface{}:
				// title: { anyofterms: "GraphQL" } ->  anyofterms(Post.title, "GraphQL")
				// OR
				// numLikes: { le: 10 } -> le(Post.numLikes, 10)
				fn, val := first(dgFunc)
				ands = append(ands, &gql.FilterTree{
					Func: &gql.Function{
						Name: fn,
						Args: []gql.Arg{
							{Value: typ.DgraphPredicate(field)},
							{Value: maybeQuoteArg(fn, val)},
						},
					},
				})
			case []interface{}:
				// ids: [ 0x123, 0x124 ] -> uid(0x123, 0x124)
				ids := convertIDs(dgFunc)
				ands = append(ands, &gql.FilterTree{
					Func: &gql.Function{
						Name: "uid",
						UID:  ids,
					},
				})
			case interface{}:
				// isPublished: true -> eq(Post.isPublished, true)
				// OR an enum case
				// postType: Question -> eq(Post.postType, "Question")
				fn := "eq"
				ands = append(ands, &gql.FilterTree{
					Func: &gql.Function{
						Name: fn,
						Args: []gql.Arg{
							{Value: typ.DgraphPredicate(field)},
							{Value: fmt.Sprintf("%v", dgFunc)},
						},
					},
				})
			}
		}
	}

	var andFt *gql.FilterTree
	if len(ands) == 1 {
		andFt = ands[0]
	} else if len(ands) > 1 {
		andFt = &gql.FilterTree{
			Op:    "and",
			Child: ands,
		}
	}

	if or == nil {
		return andFt
	}

	return &gql.FilterTree{
		Op:    "or",
		Child: []*gql.FilterTree{andFt, or},
	}
}

func maybeQuoteArg(fn string, arg interface{}) string {
	switch arg := arg.(type) {
	case string: // dateTime also parsed as string
		if fn == "regexp" {
			return arg
		}
		return fmt.Sprintf("%q", arg)
	default:
		return fmt.Sprintf("%v", arg)
	}
}

// fst returns the first element it finds in a map - we bump into lots of one-element
// maps like { "anyofterms": "GraphQL" }.  fst helps extract that single mapping.
func first(aMap map[string]interface{}) (string, interface{}) {
	for key, val := range aMap {
		return key, val
	}
	return "", nil
}<|MERGE_RESOLUTION|>--- conflicted
+++ resolved
@@ -76,11 +76,7 @@
 			return nil, err
 		}
 
-<<<<<<< HEAD
 		dgQuery := rewriteAsGet(gqlQuery, uid, xid, authRw)
-=======
-		dgQuery := rewriteAsGet(gqlQuery, uid, xid)
->>>>>>> 4dc4bd70
 		return dgQuery, nil
 
 	case schema.FilterQuery:
@@ -228,7 +224,6 @@
 	addPagination(dgQuery, field)
 }
 
-<<<<<<< HEAD
 func rewriteAsGet(
 	field schema.Field,
 	uid uint64,
@@ -251,15 +246,6 @@
 
 		return dgQuery
 
-=======
-func rewriteAsGet(field schema.Field, uid uint64, xid *string) *gql.GraphQuery {
-	var dgQuery *gql.GraphQuery
-
-	if xid == nil {
-		dgQuery = rewriteAsQueryByIds(field, []uint64{uid})
-		addTypeFilter(dgQuery, field.Type())
-		return dgQuery
->>>>>>> 4dc4bd70
 	}
 
 	xidArgName := field.XIDArg()
@@ -292,15 +278,12 @@
 	selectionAuth := addSelectionSetFrom(dgQuery, field, auth)
 	addUID(dgQuery)
 	addTypeFilter(dgQuery, field.Type())
-<<<<<<< HEAD
 
 	dgQuery = auth.addAuthQueries(field, dgQuery)
 	if len(selectionAuth) > 0 {
 		dgQuery = &gql.GraphQuery{Children: append([]*gql.GraphQuery{dgQuery}, selectionAuth...)}
 	}
 
-=======
->>>>>>> 4dc4bd70
 	return dgQuery
 }
 
@@ -579,13 +562,8 @@
 		addOrder(child, f)
 		addPagination(child, f)
 
-<<<<<<< HEAD
 		selectionAuth := addSelectionSetFrom(child, f, auth)
-=======
-		addSelectionSetFrom(child, f)
-
 		addedFields[f.Name()] = true
->>>>>>> 4dc4bd70
 		q.Children = append(q.Children, child)
 
 		fieldAuth, authFilter := auth.rewriteAuthQueries(f)
@@ -602,9 +580,6 @@
 			}
 		}
 	}
-<<<<<<< HEAD
-	return authQueries
-=======
 
 	// Sort the required fields before adding them to q.Children so that the query produced after
 	// rewriting has a predictable order.
@@ -630,7 +605,8 @@
 			q.Children = append(q.Children, child)
 		}
 	}
->>>>>>> 4dc4bd70
+
+	return authQueries
 }
 
 func addOrder(q *gql.GraphQuery, field schema.Field) {
