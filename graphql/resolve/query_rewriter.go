/*
 * Copyright 2019 Dgraph Labs, Inc. and Contributors
 *
 * Licensed under the Apache License, Version 2.0 (the "License");
 * you may not use this file except in compliance with the License.
 * You may obtain a copy of the License at
 *
 *     http://www.apache.org/licenses/LICENSE-2.0
 *
 * Unless required by applicable law or agreed to in writing, software
 * distributed under the License is distributed on an "AS IS" BASIS,
 * WITHOUT WARRANTIES OR CONDITIONS OF ANY KIND, either express or implied.
 * See the License for the specific language governing permissions and
 * limitations under the License.
 */

package resolve

import (
	"bytes"
	"context"
	"fmt"
	"sort"
	"strconv"
	"strings"

	"github.com/dgraph-io/dgraph/gql"
	"github.com/dgraph-io/dgraph/graphql/authorization"
	"github.com/dgraph-io/dgraph/graphql/schema"
	"github.com/dgraph-io/dgraph/protos/pb"
	"github.com/dgraph-io/dgraph/x"
	"github.com/pkg/errors"
)

type queryRewriter struct{}

type authRewriter struct {
	authVariables map[string]interface{}
	isWritingAuth bool
	// `filterByUid` is used to when we have to rewrite top level query with uid function. The
	// variable name is passed in `varName`. If true it will rewrite as following:
	// queryType(uid(varName)) {
	// Once such case is when we perform query in delete mutation.
	filterByUid bool
	selector    func(t schema.Type) *schema.RuleNode
	varGen      *VariableGenerator
	varName     string
	// `parentVarName` is used to link a query with it's previous level.
	parentVarName string
	// `hasAuthRules` indicates if any of fields in the complete query hierarchy has auth rules.
	hasAuthRules bool
	// `hasCascade` indicates if any of fields in the complete query hierarchy has cascade directive.
	hasCascade bool
}

// The struct is used as a return type for buildCommonAuthQueries function.
type commonAuthQueryVars struct {
	// Stores queries of the form
	// var(func: uid(Ticket)) {
	//		User as Ticket.assignedTo
	// }
	parentQry *gql.GraphQuery
	// Stores queries which aggregate filters and auth rules. Eg.
	// // User6 as var(func: uid(User2), orderasc: ...) @filter((eq(User.username, "User1") AND (...Auth Filter))))
	selectionQry *gql.GraphQuery
}

// NewQueryRewriter returns a new QueryRewriter.
func NewQueryRewriter() QueryRewriter {
	return &queryRewriter{}
}

func hasAuthRules(field schema.Field, authRw *authRewriter) bool {
	rn := authRw.selector(field.ConstructedFor())
	if rn != nil {
		return true
	}

	for _, childField := range field.SelectionSet() {
		if authRules := hasAuthRules(childField, authRw); authRules {
			return true
		}
	}
	return false
}

func hasCascadeDirective(field schema.Field) bool {
	if c := field.Cascade(); c != nil {
		return true
	}

	for _, childField := range field.SelectionSet() {
		if res := hasCascadeDirective(childField); res {
			return true
		}
	}
	return false
}

// Returns the auth selector to be used depending on the query type.
func getAuthSelector(queryType schema.QueryType) func(t schema.Type) *schema.RuleNode {
	if queryType == schema.PasswordQuery {
		return passwordAuthSelector
	}
	return queryAuthSelector
}

// Rewrite rewrites a GraphQL query into a Dgraph GraphQuery.
func (qr *queryRewriter) Rewrite(
	ctx context.Context,
	gqlQuery schema.Query) ([]*gql.GraphQuery, error) {

	authVariables, _ := ctx.Value(authorization.AuthVariables).(map[string]interface{})

	if authVariables == nil {
		customClaims, err := authorization.ExtractCustomClaims(ctx)
		if err != nil {
			return nil, err
		}
		authVariables = customClaims.AuthVariables
	}

	authRw := &authRewriter{
		authVariables: authVariables,
		varGen:        NewVariableGenerator(),
		selector:      getAuthSelector(gqlQuery.QueryType()),
		parentVarName: gqlQuery.ConstructedFor().Name() + "Root",
	}
	authRw.hasAuthRules = hasAuthRules(gqlQuery, authRw)
	authRw.hasCascade = hasCascadeDirective(gqlQuery)

	switch gqlQuery.QueryType() {
	case schema.GetQuery:

		// TODO: The only error that can occur in query rewriting is if an ID argument
		// can't be parsed as a uid: e.g. the query was something like:
		//
		// getT(id: "HI") { ... }
		//
		// But that's not a rewriting error!  It should be caught by validation
		// way up when the query first comes in.  All other possible problems with
		// the query are caught by validation.
		// ATM, I'm not sure how to hook into the GraphQL validator to get that to happen
		xid, uid, err := gqlQuery.IDArgValue()
		if err != nil {
			return nil, err
		}

		dgQuery := rewriteAsGet(gqlQuery, uid, xid, authRw)
		return dgQuery, nil

	case schema.FilterQuery:
		return rewriteAsQuery(gqlQuery, authRw), nil
	case schema.PasswordQuery:
		return passwordQuery(gqlQuery, authRw)
	case schema.AggregateQuery:
		return aggregateQuery(gqlQuery, authRw), nil
	case schema.EntitiesQuery:
		return entitiesQuery(gqlQuery, authRw)
	default:
		return nil, errors.Errorf("unimplemented query type %s", gqlQuery.QueryType())
	}
}

// entitiesQuery rewrites the Apollo `_entities` Query which is sent from the Apollo gateway to a DQL query.
// This query is sent to the Dgraph service to resolve types `extended` and defined by this service.
func entitiesQuery(field schema.Query, authRw *authRewriter) ([]*gql.GraphQuery, error) {

	// Input Argument to the Query is a List of "__typename" and "keyField" pair.
	// For this type Extension:-
	// 	extend type Product @key(fields: "upc") {
	// 		upc: String @external
	// 		reviews: [Review]
	// 	}
	// Input to the Query will be
	// "_representations": [
	// 		{
	// 		  "__typename": "Product",
	// 	 	 "upc": "B00005N5PF"
	// 		},
	// 		...
	//   ]

	representations, ok := field.ArgValue("representations").([]interface{})
	if !ok {
		return nil, fmt.Errorf("Error parsing `representations` argument")
	}
	typeNames := make(map[string]bool)
	keyFieldValueList := make([]interface{}, 0)
	keyFieldIsID := false
	keyFieldName := ""
	var err error
	for i, rep := range representations {
		representation, ok := rep.(map[string]interface{})
		if !ok {
			return nil, fmt.Errorf("Error parsing in %dth item in the `_representations` argument", i)
		}

		typename, ok := representation["__typename"].(string)
		if !ok {
			return nil, fmt.Errorf("Unable to extract __typename from %dth item in the `_representations` argument", i)
		}

		// Store all the typeNames into an map to perfrom validation at last.
		typeNames[typename] = true
		keyFieldName, keyFieldIsID, err = field.KeyField(typename)
		if err != nil {
			return nil, err
		}
		keyFieldValue, ok := representation[keyFieldName]
		if !ok {
			return nil, fmt.Errorf("Unable to extract value for key field `%s` from %dth item in the `_representations` argument", keyFieldName, i)
		}
		keyFieldValueList = append(keyFieldValueList, keyFieldValue)
	}

	// Return error if there was no typename extracted from the `_representations` argument.
	if len(typeNames) == 0 {
		return nil, fmt.Errorf("Expect one typename in `_representations` argument, got none")
	}

	// Since we have restricted that all the typeNames for the inputs in the
	// representation list should be same, we need to validate it and throw error
	// if represenation of more than one type exists.
	if len(typeNames) > 1 {
		keys := make([]string, len(typeNames))
		i := 0
		for k := range typeNames {
			keys[i] = k
			i++
		}
		return nil, fmt.Errorf("Expected only one unique typename in `_representations` argument, got: %v", keys)
	}

	var typeName string
	for k := range typeNames {
		typeName = k
	}

	typeDefn := field.BuildType(typeName)
	rbac := authRw.evaluateStaticRules(typeDefn)

	dgQuery := &gql.GraphQuery{
		Attr: field.Name(),
	}

	if rbac == schema.Negative {
		dgQuery.Attr = dgQuery.Attr + "()"
		return []*gql.GraphQuery{dgQuery}, nil
	}

	// Construct Filter at Root Func.
	// if keyFieldsIsID = true and keyFieldValueList = {"0x1", "0x2"}
	// then query will be formed as:-
	// 	_entities(func: uid("0x1", "0x2") {
	//		...
	//	}
	// if keyFieldsIsID = false then query will be like:-
	// 	_entities(func: eq(keyFieldName,"0x1", "0x2") {
	//		...
	//	}

	// If the key field is of ID type and is not an external field
	// then we query it using the `uid` otherwise we treat it as string
	// and query using `eq` function.
	if keyFieldIsID && !typeDefn.Field(keyFieldName).IsExternal() {
		addUIDFunc(dgQuery, convertIDs(keyFieldValueList))
	} else {
		addEqFunc(dgQuery, typeDefn.DgraphPredicate(keyFieldName), keyFieldValueList)
	}
	// AddTypeFilter in as the Filter to the Root the Query.
	// Query will be like :-
	// 	_entities(func: ...) @filter(type(typeName)) {
	//		...
	// 	}
	addTypeFilter(dgQuery, typeDefn)

	selectionAuth := addSelectionSetFrom(dgQuery, field, authRw)
	addUID(dgQuery)

	dgQueries := authRw.addAuthQueries(typeDefn, []*gql.GraphQuery{dgQuery}, rbac)
	return append(dgQueries, selectionAuth...), nil

}

func aggregateQuery(query schema.Query, authRw *authRewriter) []*gql.GraphQuery {

	// Get the type which the count query is written for
	mainType := query.ConstructedFor()

	dgQuery, rbac := addCommonRules(query, mainType, authRw)
	if rbac == schema.Negative {
		return dgQuery
	}

	// Add filter
	filter, _ := query.ArgValue("filter").(map[string]interface{})
	_ = addFilter(dgQuery[0], mainType, filter)

	dgQuery = authRw.addAuthQueries(mainType, dgQuery, rbac)

	// mainQuery is the query with Attr: query.Name()
	// It is the first query in dgQuery list.
	mainQuery := dgQuery[0]

	// Changing mainQuery Attr name to var. This is used in the final aggregate<Type> query.
	mainQuery.Attr = "var"

	finalMainQuery := &gql.GraphQuery{
		Attr: query.Name() + "()",
	}
	// Add selection set to mainQuery and finalMainQuery.
	isAggregateFieldVisited := make(map[string]bool)
	// isAggregateFunctionVisited stores if the aggregate function for a field has been added or not.
	// So the map entries would contain keys as nameMin, ageMin, nameName, etc.
	isAggregateFunctionVisited := make(map[string]bool)

	// Add count field to aggregateQuery by default. This is done to ensure that null is
	// returned in case the count of nodes is 0.
	child := &gql.GraphQuery{
		Var:  "countVar",
		Attr: "count(uid)",
	}
	finalQueryChild := &gql.GraphQuery{
		Alias: "count",
		Attr:  "max(val(countVar))",
	}
	mainQuery.Children = append(mainQuery.Children, child)
	finalMainQuery.Children = append(finalMainQuery.Children, finalQueryChild)

	for _, f := range query.SelectionSet() {
		// fldName stores Name of the field f.
		fldName := f.Name()
		if _, visited := isAggregateFunctionVisited[fldName]; visited {
			continue
		}
		isAggregateFunctionVisited[fldName] = true
		if fldName == "count" {
			// We continue in case of a count field in Aggregate Query as count has already
			// been added by default just before the for loop.
			continue
		}

		// Handle other aggregate functions than count
		aggregateFunctions := []string{"Max", "Min", "Sum", "Avg"}

		// TODO(GRAPHQL-887) :Fix Maximum and Minimum Aggregate DQL functions in case of no data
		for _, function := range aggregateFunctions {
			// A field can have at maximum one of the aggregation functions as suffix
			if strings.HasSuffix(fldName, function) {
				// constructedForDgraphPredicate stores the Dgraph predicate for which aggregate function has been queried.
				constructedForDgraphPredicate := f.DgraphPredicateForAggregateField()
				// constructedForField contains the field for which aggregate function has been queried.
				// As all aggregate functions have length 3, removing last 3 characters from fldName.
				constructedForField := fldName[:len(fldName)-3]
				// isAggregateFieldVisited ensures that a field is added to Var query at maximum once.
				// If a field has already been added to the var query, don't add it again.
				// Eg. Even if scoreMax and scoreMin are queried, the query will contain only one expression
				// of the from, "scoreVar as Tweets.score"
				if !isAggregateFieldVisited[constructedForField] {
					child := &gql.GraphQuery{
						Var:  constructedForField + "Var",
						Attr: constructedForDgraphPredicate,
					}
					// The var field is added to mainQuery. This adds the following DQL query.
					// var(func: type(Tweets)) {
					//        scoreVar as Tweets.score
					// }
					mainQuery.Children = append(mainQuery.Children, child)
					isAggregateFieldVisited[constructedForField] = true
				}
				finalQueryChild := &gql.GraphQuery{
					Alias: fldName,
					Attr:  strings.ToLower(function) + "(val(" + constructedForField + "Var))",
				}
				// This adds the following DQL query
				// aggregateTweets() {
				//        scoreMin : min(val(scoreVar))
				// }
				finalMainQuery.Children = append(finalMainQuery.Children, finalQueryChild)
				break
			}
		}
	}

	return append([]*gql.GraphQuery{finalMainQuery}, dgQuery...)
}

func passwordQuery(m schema.Query, authRw *authRewriter) ([]*gql.GraphQuery, error) {
	xid, uid, err := m.IDArgValue()
	if err != nil {
		return nil, err
	}

	dgQuery := rewriteAsGet(m, uid, xid, authRw)

	// Handle empty dgQuery
	if strings.HasSuffix(dgQuery[0].Attr, "()") {
		return dgQuery, nil
	}

	// mainQuery is the query with check<Type>Password as Attr.
	// It is the first in the list of dgQuery.
	mainQuery := dgQuery[0]

	queriedType := m.Type()
	name := queriedType.PasswordField().Name()
	predicate := queriedType.DgraphPredicate(name)
	password := m.ArgValue(name).(string)

	// This adds the checkPwd function
	op := &gql.GraphQuery{
		Attr:   "checkPwd",
		Func:   mainQuery.Func,
		Filter: mainQuery.Filter,
		Children: []*gql.GraphQuery{{
			Var: "pwd",
			Attr: fmt.Sprintf(`checkpwd(%s, "%s")`, predicate,
				password),
		}},
	}

	ft := &gql.FilterTree{
		Op: "and",
		Child: []*gql.FilterTree{{
			Func: &gql.Function{
				Name: "eq",
				Args: []gql.Arg{
					{
						Value: "val(pwd)",
					},
					{
						Value: "1",
					},
				},
			},
		}},
	}

	if mainQuery.Filter != nil {
		ft.Child = append(ft.Child, mainQuery.Filter)
	}

	mainQuery.Filter = ft

	return append(dgQuery, op), nil
}

func intersection(a, b []uint64) []uint64 {
	m := make(map[uint64]bool)
	var c []uint64

	for _, item := range a {
		m[item] = true
	}

	for _, item := range b {
		if _, ok := m[item]; ok {
			c = append(c, item)
		}
	}

	return c
}

// addUID adds UID for every node that we query. Otherwise we can't tell the
// difference in a query result between a node that's missing and a node that's
// missing a single value.  E.g. if we are asking for an Author and only the
// 'text' of all their posts e.g. getAuthor(id: 0x123) { posts { text } }
// If the author has 10 posts but three of them have a title, but no text,
// then Dgraph would just return 7 posts.  And we'd have no way of knowing if
// there's only 7 posts, or if there's more that are missing 'text'.
// But, for GraphQL, we want to know about those missing values.
func addUID(dgQuery *gql.GraphQuery) {
	if len(dgQuery.Children) == 0 {
		return
	}
	hasUid := false
	for _, c := range dgQuery.Children {
		if c.Attr == "uid" {
			hasUid = true
		}
		addUID(c)
	}

	// If uid was already requested by the user then we don't need to add it again.
	if hasUid {
		return
	}
	uidChild := &gql.GraphQuery{
		Attr:  "uid",
		Alias: "dgraph.uid",
	}
	dgQuery.Children = append(dgQuery.Children, uidChild)
}

func rewriteAsQueryByIds(
	field schema.Field,
	uids []uint64,
	authRw *authRewriter) []*gql.GraphQuery {
	rbac := authRw.evaluateStaticRules(field.Type())
	dgQuery := []*gql.GraphQuery{{
		Attr: field.Name(),
	}}

	if rbac == schema.Negative {
		dgQuery[0].Attr = dgQuery[0].Attr + "()"
		return dgQuery
	}

	dgQuery[0].Func = &gql.Function{
		Name: "uid",
		UID:  uids,
	}

	if ids := idFilter(extractQueryFilter(field), field.Type().IDField()); ids != nil {
		addUIDFunc(dgQuery[0], intersection(ids, uids))
	}

	addArgumentsToField(dgQuery[0], field)

	// The function getQueryByIds is called for passwordQuery or fetching query result types
	// after making a mutation. In both cases, we want the selectionSet to use the `query` auth
	// rule. queryAuthSelector function is used as selector before calling addSelectionSetFrom function.
	// The original selector function of authRw is stored in oldAuthSelector and used after returning
	// from addSelectionSetFrom function.
	oldAuthSelector := authRw.selector
	authRw.selector = queryAuthSelector
	selectionAuth := addSelectionSetFrom(dgQuery[0], field, authRw)
	authRw.selector = oldAuthSelector

	addUID(dgQuery[0])
	addCascadeDirective(dgQuery[0], field)

	dgQuery = authRw.addAuthQueries(field.Type(), dgQuery, rbac)

	if len(selectionAuth) > 0 {
		dgQuery = append(dgQuery, selectionAuth...)
	}

	return dgQuery
}

// addArgumentsToField adds various different arguments to a field, such as
// filter, order and pagination.
func addArgumentsToField(dgQuery *gql.GraphQuery, field schema.Field) {
	filter, _ := field.ArgValue("filter").(map[string]interface{})
	_ = addFilter(dgQuery, field.Type(), filter)
	addOrder(dgQuery, field)
	addPagination(dgQuery, field)
}

func addTopLevelTypeFilter(query *gql.GraphQuery, field schema.Field) {
	addTypeFilter(query, field.Type())
}

func rewriteAsGet(
	query schema.Query,
	uid uint64,
	xid *string,
	auth *authRewriter) []*gql.GraphQuery {

	var dgQuery []*gql.GraphQuery
	rbac := auth.evaluateStaticRules(query.Type())

	// If Get query is for Type and none of the authrules are satisfied, then it is
	// caught here but in case of interface, we need to check validity on each
	// implementing type as Rules for the interface are made empty.
	if rbac == schema.Negative {
		return []*gql.GraphQuery{{Attr: query.Name() + "()"}}
	}

	// For interface, empty query should be returned if Auth rules are
	// not satisfied even for a single implementing type
	if query.Type().IsInterface() {
		implementingTypesHasFailedRules := false
		implementingTypes := query.Type().ImplementingTypes()
		for _, typ := range implementingTypes {
			if auth.evaluateStaticRules(typ) != schema.Negative {
				implementingTypesHasFailedRules = true
			}
		}

		if !implementingTypesHasFailedRules {
			return []*gql.GraphQuery{{Attr: query.Name() + "()"}}
		}
	}

	if xid == nil {
		dgQuery = rewriteAsQueryByIds(query, []uint64{uid}, auth)

		// Add the type filter to the top level get query. When the auth has been written into the
		// query the top level get query may be present in query's children.
		addTopLevelTypeFilter(dgQuery[0], query)

		return dgQuery
	}

	xidArgName := query.XIDArg()
	eqXidFunc := &gql.Function{
		Name: "eq",
		Args: []gql.Arg{
			{Value: xidArgName},
			{Value: maybeQuoteArg("eq", *xid)},
		},
	}

	if uid > 0 {
		dgQuery = []*gql.GraphQuery{{
			Attr: query.Name(),
			Func: &gql.Function{
				Name: "uid",
				UID:  []uint64{uid},
			},
		}}
		dgQuery[0].Filter = &gql.FilterTree{
			Func: eqXidFunc,
		}

	} else {
		dgQuery = []*gql.GraphQuery{{
			Attr: query.Name(),
			Func: eqXidFunc,
		}}
	}

	// Apply query auth rules even for password query
	oldAuthSelector := auth.selector
	auth.selector = queryAuthSelector
	selectionAuth := addSelectionSetFrom(dgQuery[0], query, auth)
	auth.selector = oldAuthSelector

	addUID(dgQuery[0])
	addTypeFilter(dgQuery[0], query.Type())
	addCascadeDirective(dgQuery[0], query)

	dgQuery = auth.addAuthQueries(query.Type(), dgQuery, rbac)

	if len(selectionAuth) > 0 {
		dgQuery = append(dgQuery, selectionAuth...)
	}

	return dgQuery
}

// Adds common RBAC and UID, Type rules to DQL query.
// This function is used by rewriteAsQuery and aggregateQuery functions
func addCommonRules(
	field schema.Field,
	fieldType schema.Type,
	authRw *authRewriter) ([]*gql.GraphQuery, schema.RuleResult) {
	rbac := authRw.evaluateStaticRules(fieldType)
	dgQuery := &gql.GraphQuery{
		Attr: field.Name(),
	}

	if rbac == schema.Negative {
		dgQuery.Attr = dgQuery.Attr + "()"
		return []*gql.GraphQuery{dgQuery}, rbac
	}

	if authRw != nil && (authRw.isWritingAuth || authRw.filterByUid) && (authRw.varName != "" || authRw.parentVarName != "") {
		// When rewriting auth rules, they always start like
		// Todo2 as var(func: uid(Todo1)) @cascade {
		// Where Todo1 is the variable generated from the filter of the field
		// we are adding auth to.

		authRw.addVariableUIDFunc(dgQuery)
		// This is executed when querying while performing delete mutation request since
		// in case of delete mutation we already have variable `MutationQueryVar` at root level.
		if authRw.filterByUid {
			// Since the variable is only added at the top level we reset the `authRW` variables.
			authRw.varName = ""
			authRw.filterByUid = false
		}
	} else if ids := idFilter(extractQueryFilter(field), fieldType.IDField()); ids != nil {
		addUIDFunc(dgQuery, ids)
	} else {
		addTypeFunc(dgQuery, fieldType.DgraphName())
	}
	return []*gql.GraphQuery{dgQuery}, rbac
}

func rewriteAsQuery(field schema.Field, authRw *authRewriter) []*gql.GraphQuery {
	dgQuery, rbac := addCommonRules(field, field.Type(), authRw)
	if rbac == schema.Negative {
		return dgQuery
	}

	addArgumentsToField(dgQuery[0], field)
	selectionAuth := addSelectionSetFrom(dgQuery[0], field, authRw)
	// we don't need to query uid for auth queries, as they always have at least one field in their
	// selection set.
	if !authRw.writingAuth() {
		addUID(dgQuery[0])
	}
	addCascadeDirective(dgQuery[0], field)

	dgQuery = authRw.addAuthQueries(field.Type(), dgQuery, rbac)

	if len(selectionAuth) > 0 {
		return append(dgQuery, selectionAuth...)
	}

	return dgQuery
}

func (authRw *authRewriter) writingAuth() bool {
	return authRw != nil && authRw.isWritingAuth

}

// addAuthQueries takes a field and the GraphQuery that has so far been constructed for
// the field and builds any auth queries that are need to restrict the result to only
// the nodes authorized to be queried, returning a new graphQuery that does the
// original query and the auth.
func (authRw *authRewriter) addAuthQueries(
	typ schema.Type,
	dgQuery []*gql.GraphQuery,
	rbacEval schema.RuleResult) []*gql.GraphQuery {

	// There's no need to recursively inject auth queries into other auth queries, so if
	// we are already generating an auth query, there's nothing to add.
	if authRw == nil || authRw.isWritingAuth {
		return dgQuery
	}

	authRw.varName = authRw.varGen.Next(typ, "", "", authRw.isWritingAuth)

	fldAuthQueries, filter := authRw.rewriteAuthQueries(typ)

	// If We are adding AuthRules on an Interfaces's operation,
	// we need to construct auth filters by verifying Auth rules on the
	// implementing types.

	if typ.IsInterface() {
		// First we fetch the list of Implementing types here
		implementingTypes := make([]schema.Type, 0)
		implementingTypes = append(implementingTypes, typ.ImplementingTypes()...)

		var qrys []*gql.GraphQuery
		var filts []*gql.FilterTree
		implementingTypesHasAuthRules := false
		for _, object := range implementingTypes {

			// It could be the case that None of implementing Types have Auth Rules, which clearly
			// indicates that neither the interface, nor any of the implementing type has its own
			// Auth rules.
			// ImplementingTypeHasAuthRules is set to true even if one of the implemented type have
			// Auth rules or Interface has its own auth rule, in the latter case, all the
			// implemented types must have inherited those auth rules.
			if object.AuthRules().Rules != nil {
				implementingTypesHasAuthRules = true
			}

			// First Check if the Auth Rules of the given type are satisfied or not.
			// It might be possible that auth rule inherited from some other interface
			// is not being satisfied. In that case we have to Drop this type
			rbac := authRw.evaluateStaticRules(object)
			if rbac == schema.Negative {
				continue
			}

			// Form Query Like Todo1 as var(func: type(Todo))
			queryVar := object.Name() + "1"
			varQry := &gql.GraphQuery{
				Attr: "var",
				Var:  queryVar,
				Func: &gql.Function{
					Name: "type",
					Args: []gql.Arg{{Value: object.Name()}},
				},
			}
			qrys = append(qrys, varQry)

			// Form Auth Queries for the given object
			objAuthQueries, objfilter := (&authRewriter{
				authVariables: authRw.authVariables,
				varGen:        authRw.varGen,
				varName:       queryVar,
				selector:      authRw.selector,
				parentVarName: authRw.parentVarName,
				hasAuthRules:  authRw.hasAuthRules,
			}).rewriteAuthQueries(object)

			// If there is no Auth Query for the Given type then it means that
			// neither the inherited interface, nor this type has any Auth rules.
			// In this case the query must return all the nodes of this type.
			// then simply we need to Put uid(Todo1) with OR in the main query filter.
			if len(objAuthQueries) == 0 {
				objfilter = &gql.FilterTree{
					Func: &gql.Function{
						Name: "uid",
						Args: []gql.Arg{{Value: queryVar, IsValueVar: false, IsGraphQLVar: false}},
					},
				}
				filts = append(filts, objfilter)
			} else {
				qrys = append(qrys, objAuthQueries...)
				filts = append(filts, objfilter)
			}
		}

		// For an interface having Auth rules in some of the implementing types, len(qrys) = 0
		// indicates that None of the type satisfied the Auth rules, We must return Empty Query here.
		if implementingTypesHasAuthRules == true && len(qrys) == 0 {
			return []*gql.GraphQuery{{
				Attr: dgQuery[0].Attr + "()",
			}}
		}

		// Join all the queries in qrys using OR filter and
		// append these queries into fldAuthQueries
		fldAuthQueries = append(fldAuthQueries, qrys...)
		objOrfilter := &gql.FilterTree{
			Op:    "or",
			Child: filts,
		}

		// if filts is non empty, which means it was a query on interface
		// having Either any of the types satisfying auth rules or having
		// some type with no Auth rules, In this case, the query will be different
		// and will look somewhat like this:
		// PostRoot as var(func: uid(Post1)) @filter((uid(QuestionAuth2) OR uid(AnswerAuth4)))
		if len(filts) > 0 {
			filter = objOrfilter
		}

		// Adding the case of Query on interface in which None of the implementing type have
		// Auth Query Rules, in that case, we also return simple query.
		if typ.IsInterface() == true && implementingTypesHasAuthRules == false {
			return dgQuery
		}

	}

	if len(fldAuthQueries) == 0 && !authRw.hasAuthRules {
		return dgQuery
	}

	if rbacEval != schema.Uncertain {
		fldAuthQueries = nil
		filter = nil
	}

	// build a query like
	//   Todo1 as var(func: ... ) @filter(...)
	// that has the filter from the user query in it.  This is then used as
	// the starting point for other auth queries.
	//
	// We already have the query, so just copy it and modify the original
	varQry := &gql.GraphQuery{
		Var:    authRw.varName,
		Attr:   "var",
		Func:   dgQuery[0].Func,
		Filter: dgQuery[0].Filter,
	}

	// build the root auth query like
	//   TodoRoot as var(func: uid(Todo1), orderasc: ..., first: ..., offset: ...) @filter(... type auth queries ...)
	// that has the order and pagination params from user query in it and filter set to auth
	// queries built for this type. This is then used as the starting point for user query and
	// auth queries for children.
	rootQry := &gql.GraphQuery{
		Var:  authRw.parentVarName,
		Attr: "var",
		Func: &gql.Function{
			Name: "uid",
			Args: []gql.Arg{{Value: authRw.varName}},
		},
		Filter: filter,
		Order:  dgQuery[0].Order, // we need the order here for pagination to work correctly
		Args:   dgQuery[0].Args,  // this gets pagination from user query to root query
	}

	// The user query doesn't need the filter and pagination parameters anymore,
	// as they have been taken care of by the var and root queries generated above.
	// But, tt still needs the order parameter, even though it is also applied in root query.
	// So, not setting order to nil.
	dgQuery[0].Filter = nil
	dgQuery[0].Args = nil

	// The user query starts from the root query generated above and so gets filtered
	// input from auth processing, so now we build
	//   queryTodo(func: uid(TodoRoot), ...) { ... }
	dgQuery[0].Func = &gql.Function{
		Name: "uid",
		Args: []gql.Arg{{Value: authRw.parentVarName}},
	}

	// The final query that includes the user's filter and auth processing is thus like
	//
	// queryTodo(func: uid(Todo1)) @filter(uid(Todo2) AND uid(Todo3)) { ... }
	// Todo1 as var(func: ... ) @filter(...)
	// Todo2 as var(func: uid(Todo1)) @cascade { ...auth query 1... }
	// Todo3 as var(func: uid(Todo1)) @cascade { ...auth query 2... }
	ret := append(dgQuery, rootQry, varQry)
	ret = append(ret, fldAuthQueries...)
	return ret
}

func (authRw *authRewriter) addVariableUIDFunc(q *gql.GraphQuery) {
	varName := authRw.parentVarName
	if authRw.varName != "" {
		varName = authRw.varName
	}

	q.Func = &gql.Function{
		Name: "uid",
		Args: []gql.Arg{{Value: varName}},
	}
}

func queryAuthSelector(t schema.Type) *schema.RuleNode {
	auth := t.AuthRules()
	if auth == nil || auth.Rules == nil {
		return nil
	}

	return auth.Rules.Query
}

// passwordAuthSelector is used as auth selector for checkPassword queries
func passwordAuthSelector(t schema.Type) *schema.RuleNode {
	auth := t.AuthRules()
	if auth == nil || auth.Rules == nil {
		return nil
	}

	return auth.Rules.Password
}

func (authRw *authRewriter) rewriteAuthQueries(typ schema.Type) ([]*gql.GraphQuery, *gql.FilterTree) {
	if authRw == nil || authRw.isWritingAuth {
		return nil, nil
	}

	return (&authRewriter{
		authVariables: authRw.authVariables,
		varGen:        authRw.varGen,
		isWritingAuth: true,
		varName:       authRw.varName,
		selector:      authRw.selector,
		parentVarName: authRw.parentVarName,
		hasAuthRules:  authRw.hasAuthRules,
	}).rewriteRuleNode(typ, authRw.selector(typ))
}

func (authRw *authRewriter) evaluateStaticRules(typ schema.Type) schema.RuleResult {
	if authRw == nil || authRw.isWritingAuth {
		return schema.Uncertain
	}

	rn := authRw.selector(typ)
	return rn.EvaluateStatic(authRw.authVariables)
}

func (authRw *authRewriter) rewriteRuleNode(
	typ schema.Type,
	rn *schema.RuleNode) ([]*gql.GraphQuery, *gql.FilterTree) {

	if typ == nil || rn == nil {
		return nil, nil
	}

	nodeList := func(
		typ schema.Type,
		rns []*schema.RuleNode) ([]*gql.GraphQuery, []*gql.FilterTree) {

		var qrys []*gql.GraphQuery
		var filts []*gql.FilterTree
		for _, orRn := range rns {
			q, f := authRw.rewriteRuleNode(typ, orRn)
			qrys = append(qrys, q...)
			if f != nil {
				filts = append(filts, f)
			}
		}
		return qrys, filts
	}

	switch {
	case len(rn.And) > 0:
		qrys, filts := nodeList(typ, rn.And)
		if len(filts) == 0 {
			return qrys, nil
		}
		if len(filts) == 1 {
			return qrys, filts[0]
		}
		return qrys, &gql.FilterTree{
			Op:    "and",
			Child: filts,
		}
	case len(rn.Or) > 0:
		qrys, filts := nodeList(typ, rn.Or)
		if len(filts) == 0 {
			return qrys, nil
		}
		if len(filts) == 1 {
			return qrys, filts[0]
		}
		return qrys, &gql.FilterTree{
			Op:    "or",
			Child: filts,
		}
	case rn.Not != nil:
		qrys, filter := authRw.rewriteRuleNode(typ, rn.Not)
		if filter == nil {
			return qrys, nil
		}
		return qrys, &gql.FilterTree{
			Op:    "not",
			Child: []*gql.FilterTree{filter},
		}
	case rn.Rule != nil:
		if rn.EvaluateStatic(authRw.authVariables) == schema.Negative {
			return nil, nil
		}

		// create a copy of the auth query that's specialized for the values from the JWT
		qry := rn.Rule.AuthFor(typ, authRw.authVariables)

		// build
		// Todo2 as var(func: uid(Todo1)) @cascade { ...auth query 1... }
		varName := authRw.varGen.Next(typ, "", "", authRw.isWritingAuth)
		r1 := rewriteAsQuery(qry, authRw)
		r1[0].Var = varName
		r1[0].Attr = "var"
		r1[0].Cascade = append(r1[0].Cascade, "__all__")

		return []*gql.GraphQuery{r1[0]}, &gql.FilterTree{
			Func: &gql.Function{
				Name: "uid",
				Args: []gql.Arg{{Value: varName}},
			},
		}
	case rn.DQLRule != nil:
		return []*gql.GraphQuery{rn.DQLRule}, &gql.FilterTree{
			Func: &gql.Function{
				Name: "uid",
				Args: []gql.Arg{{Value: rn.DQLRule.Var}},
			},
		}
	}
	return nil, nil
}

func addTypeFilter(q *gql.GraphQuery, typ schema.Type) {
	thisFilter := &gql.FilterTree{
		Func: buildTypeFunc(typ.DgraphName()),
	}
	addToFilterTree(q, thisFilter)
}

func addToFilterTree(q *gql.GraphQuery, filter *gql.FilterTree) {
	if q.Filter == nil {
		q.Filter = filter
	} else {
		q.Filter = &gql.FilterTree{
			Op:    "and",
			Child: []*gql.FilterTree{q.Filter, filter},
		}
	}
}

func addUIDFunc(q *gql.GraphQuery, uids []uint64) {
	q.Func = &gql.Function{
		Name: "uid",
		UID:  uids,
	}
}

func addEqFunc(q *gql.GraphQuery, dgPred string, values []interface{}) {
	args := []gql.Arg{{Value: dgPred}}
	for _, v := range values {
		args = append(args, gql.Arg{Value: maybeQuoteArg("eq", v)})
	}
	q.Func = &gql.Function{
		Name: "eq",
		Args: args,
	}
}

func addTypeFunc(q *gql.GraphQuery, typ string) {
	q.Func = buildTypeFunc(typ)
}

func buildTypeFunc(typ string) *gql.Function {
	return &gql.Function{
		Name: "type",
		Args: []gql.Arg{{Value: typ}},
	}
}

// Builds parentQry for auth rules and selectionQry to aggregate all filter and
// auth rules. This is used to build common auth rules by addSelectionSetFrom and
// buildAggregateFields function.
func buildCommonAuthQueries(
	f schema.Field,
	auth *authRewriter,
	parentSelectionName string) commonAuthQueryVars {
	// This adds the following query.
	//	var(func: uid(Ticket1)) {
	//		User4 as Ticket.assignedTo
	//	}
	// where `Ticket1` is the nodes selected at parent level after applying auth and `User4` is the
	// nodes we need on the current level.
	parentQry := &gql.GraphQuery{
		Func: &gql.Function{
			Name: "uid",
			Args: []gql.Arg{{Value: parentSelectionName}},
		},
		Attr:     "var",
		Children: []*gql.GraphQuery{{Attr: f.ConstructedForDgraphPredicate(), Var: auth.varName}},
	}

	// This query aggregates all filters and auth rules and is used by root query to filter
	// the final nodes for the current level.
	// User3 as var(func: uid(User4)) @filter((eq(User.username, "User1") AND (...Auth Filter))))
	selectionQry := &gql.GraphQuery{
		Var:  auth.parentVarName,
		Attr: "var",
		Func: &gql.Function{
			Name: "uid",
			Args: []gql.Arg{{Value: auth.varName}},
		},
	}

	return commonAuthQueryVars{
		parentQry:    parentQry,
		selectionQry: selectionQry,
	}
}

// buildAggregateFields builds DQL queries for aggregate fields like count, avg, max etc.
// It returns related DQL fields and Auth Queries which are then added to the final DQL query
// by the caller.
// fieldAlias is being passed along with the field as it depends on the number of times we have
// encountered that field till now.
func buildAggregateFields(
	f schema.Field,
	fieldAlias string,
	auth *authRewriter) ([]*gql.GraphQuery, []*gql.GraphQuery) {
	constructedForType := f.ConstructedFor()
	constructedForDgraphPredicate := f.ConstructedForDgraphPredicate()

	// aggregateChildren contains the count query field and mainField (described below).
	// otherAggregateChildren contains other min,max,sum,avg fields.
	// These fields are considered separately as filters (auth and other filters) need to
	// be added to count fields and mainFields but not for other aggregate fields.
	var aggregateChildren []*gql.GraphQuery
	var otherAggregateChildren []*gql.GraphQuery
	// mainField contains the queried Aggregate Field and has all var fields inside it.
	// Eg. the mainQuery for
	// postsAggregate {
	//   titleMin
	// }
	// is
	// postsAggregate : Author.posts {
	//   postsAggregate_titleVar as Post.title
	//   ... other queried aggregate fields
	// }
	mainField := &gql.GraphQuery{
		Alias: fieldAlias,
		Attr:  constructedForDgraphPredicate,
	}

	// Filter for aggregate Fields. This is added to all count aggregate fields
	// and mainField
	fieldFilter, _ := f.ArgValue("filter").(map[string]interface{})
	_ = addFilter(mainField, constructedForType, fieldFilter)

	// addedAggregateFields is a map from aggregate field name to boolean
	addedAggregateField := make(map[string]bool)
	// isAggregateFieldVisited is a map from field name to boolean. It is used to
	// ensure that a field is added to Var query at maximum once.
	// Eg. Even if scoreMax and scoreMin are queried, the corresponding field will
	// contain "scoreVar as Tweets.score" only once.
	isAggregateFieldVisited := make(map[string]bool)

	// Add the default count field. Count field is part of an AggregateField by default
	// as this makes it possible to return null field in case the count of nodes is 0
	aggregateChild := &gql.GraphQuery{
		Alias: "count_" + fieldAlias,
		Attr:  "count(" + constructedForDgraphPredicate + ")",
	}
	// Add filter to count aggregation field.
	_ = addFilter(aggregateChild, constructedForType, fieldFilter)
	aggregateChildren = append(aggregateChildren, aggregateChild)

	// Iterate over fields queried inside aggregate.
	for _, aggregateField := range f.SelectionSet() {
		// Don't add the same field twice
		if _, isAddedAggregateField := addedAggregateField[aggregateField.DgraphAlias()]; isAddedAggregateField {
			continue
		}
		addedAggregateField[aggregateField.DgraphAlias()] = true

		// As count fields are always part of an AggregateField by
		// default (added just before this for loop). We continue
		// in case of a count field.
		if aggregateField.DgraphAlias() == "count" {
			continue
		}
		// Handle other aggregate functions than count
		aggregateFunctions := []string{"Max", "Min", "Sum", "Avg"}
		for _, function := range aggregateFunctions {
			aggregateFldName := aggregateField.Name()
			// A field can have at maximum one aggregation function as suffix.
			if strings.HasSuffix(aggregateFldName, function) {
				// constructedForField contains the field name for which aggregate function
				// has been queried. Eg. name for nameMax. Removing last 3 characters as all
				// aggregation functions have length 3
				constructedForField := aggregateFldName[:len(aggregateFldName)-3]
				// constructedForDgraphPredicate stores the Dgraph predicate for which aggregate function
				// has been queried. Eg. Post.name for nameMin
				constructedForDgraphPredicateField := aggregateField.DgraphPredicateForAggregateField()
				// Adding the corresponding var field if it has not been added before. isAggregateFieldVisited
				// ensures that a var queried is added at maximum once.
				if !isAggregateFieldVisited[constructedForField] {
					child := &gql.GraphQuery{
						Var:  fieldAlias + "_" + constructedForField + "Var",
						Attr: constructedForDgraphPredicateField,
					}
					// The var field is added to mainQuery. This adds the following DQL query.
					// postsAggregate : Author.posts {
					//   postsAggregate_nameVar as Post.name
					// }
					mainField.Children = append(mainField.Children, child)
					isAggregateFieldVisited[constructedForField] = true
				}
				aggregateChild := &gql.GraphQuery{
					Alias: aggregateFldName + "_" + fieldAlias,
					Attr:  strings.ToLower(function) + "(val(" + fieldAlias + "_" + constructedForField + "Var))",
				}
				// This adds the following DQL query
				// nameMin_postsAggregate : min(val(postsAggregate_nameVar))
				otherAggregateChildren = append(otherAggregateChildren, aggregateChild)
				break
			}
		}
	}
	// mainField is only added as an aggregate child if it has any children fields inside it.
	// This ensures that if only count aggregation field is there, the mainField is not added.
	// As mainField contains only var fields. It is not needed in case of count.
	if len(mainField.Children) > 0 {
		aggregateChildren = append([]*gql.GraphQuery{mainField}, aggregateChildren...)
	}
	rbac := auth.evaluateStaticRules(constructedForType)
	if rbac == schema.Negative {
		return nil, nil
	}
	var parentVarName, parentQryName string
	if len(f.SelectionSet()) > 0 && !auth.isWritingAuth && auth.hasAuthRules {
		parentVarName = auth.parentVarName
		parentQryName = auth.varName
		auth.parentVarName = auth.varGen.Next(f.Type(), "", "", auth.isWritingAuth)
		auth.varName = auth.varGen.Next(f.Type(), "", "", auth.isWritingAuth)
	}
	var fieldAuth, retAuthQueries []*gql.GraphQuery
	var authFilter *gql.FilterTree
	if rbac == schema.Uncertain {
		fieldAuth, authFilter = auth.rewriteAuthQueries(constructedForType)
	}
	// At this stage aggregateChildren only contains the count aggregate fields and
	// possibly mainField. Auth filters are added to count aggregation fields and
	// mainField. Adding filters only for mainField is sufficient for other aggregate
	// functions as the aggregation functions use var from mainField.

	// Adds auth queries. The variable authQueriesAppended ensures that auth queries are
	// appended only once. This also merges auth filters and any other filters of count
	// aggregation fields / mainField.
	if len(f.SelectionSet()) > 0 && !auth.isWritingAuth && auth.hasAuthRules {
		commonAuthQueryVars := buildCommonAuthQueries(f, auth, parentVarName)
		// add child filter to parent query, auth filters to selection query and
		// selection query as a filter to child
		commonAuthQueryVars.selectionQry.Filter = authFilter
		var authQueriesAppended = false
		for _, aggregateChild := range aggregateChildren {
			if !authQueriesAppended {
				commonAuthQueryVars.parentQry.Children[0].Filter = aggregateChild.Filter
				retAuthQueries = append(retAuthQueries, commonAuthQueryVars.parentQry, commonAuthQueryVars.selectionQry)
				authQueriesAppended = true
			}
			aggregateChild.Filter = &gql.FilterTree{
				Func: &gql.Function{
					Name: "uid",
					Args: []gql.Arg{{Value: commonAuthQueryVars.selectionQry.Var}},
				},
			}
		}
		// Restore the auth state after processing is done.
		auth.parentVarName = parentVarName
		auth.varName = parentQryName
	}
	// otherAggregation Children are appended to aggregationChildren to return them.
	// This step is performed at the end to ensure that auth and other filters are
	// not added to them.
	aggregateChildren = append(aggregateChildren, otherAggregateChildren...)
	retAuthQueries = append(retAuthQueries, fieldAuth...)
	return aggregateChildren, retAuthQueries
}

// Generate Unique Dgraph Alias for the field based on number of time it has been
// seen till now in the given query at current level. If it is seen first time then simply returns the field's DgraphAlias,
// and if  it is seen let's say 3rd time  then return "fieldAlias.3" where "fieldAlias"
// is the  DgraphAlias of the field.
func generateUniqueDgraphAlias(f schema.Field, fieldSeenCount map[string]int) string {
	alias := f.DgraphAlias()
	if fieldSeenCount[alias] == 0 {
		return alias
	}
	return alias + "." + strconv.Itoa(fieldSeenCount[alias])
}

// TODO(GRAPHQL-874), Optimise Query rewriting in case of multiple alias with same filter.
// addSelectionSetFrom adds all the selections from field into q, and returns a list
// of extra queries needed to satisfy auth requirements
func addSelectionSetFrom(
	q *gql.GraphQuery,
	field schema.Field,
	auth *authRewriter) []*gql.GraphQuery {

	var authQueries []*gql.GraphQuery

	selSet := field.SelectionSet()
	if len(selSet) > 0 {
		// Only add dgraph.type as a child if this field is an abstract type and has some children.
		// dgraph.type would later be used in completeObject as different objects in the resulting
		// JSON would return different fields based on their concrete type.
		if field.AbstractType() {
			q.Children = append(q.Children, &gql.GraphQuery{
				Attr: "dgraph.type",
			})

		} else if !auth.writingAuth() &&
			len(selSet) == 1 &&
			selSet[0].Name() == schema.Typename {
			q.Children = append(q.Children, &gql.GraphQuery{
				// we don't need this for auth queries because they are added by us used for internal purposes.
				// Querying it for them would just add an overhead which we can avoid.
				Attr:  "uid",
				Alias: "dgraph.uid",
			})
		}
	}

	// These fields might not have been requested by the user directly as part of the query but
	// are required in the body template for other fields requested within the query. We must
	// fetch them from Dgraph.
	requiredFields := make(map[string]schema.FieldDefinition)
	// fieldSeenCount is a map from field's dgraph alias to integer.
	// It stores the number of times a field was encountered
	// in the query till now.
	fieldSeenCount := make(map[string]int)

	for _, f := range field.SelectionSet() {
		hasCustom, rf := f.HasCustomDirective()
		if hasCustom {
			for dgAlias, fieldDef := range rf {
				requiredFields[dgAlias] = fieldDef
			}
			// This field is resolved through a custom directive so its selection set doesn't need
			// to be part of query rewriting.
			continue
		}
		// We skip typename because we can generate the information from schema or
		// dgraph.type depending upon if the type is interface or not. For interface type
		// we always query dgraph.type and can pick up the value from there.
		if f.Skip() || !f.Include() || f.Name() == schema.Typename {
			continue
		}

		// Handle aggregation queries
		if f.IsAggregateField() {
			fieldAlias := generateUniqueDgraphAlias(f, fieldSeenCount)
			aggregateChildren, aggregateAuthQueries := buildAggregateFields(f, fieldAlias, auth)

			authQueries = append(authQueries, aggregateAuthQueries...)
			q.Children = append(q.Children, aggregateChildren...)
			// As all child fields inside aggregate have been looked at. We can continue
			fieldSeenCount[f.DgraphAlias()]++
			continue
		}

		child := &gql.GraphQuery{
			Alias: generateUniqueDgraphAlias(f, fieldSeenCount),
		}

		// if field of IDType has @external directive then it means that
		// it stored as String with Hash index internally in the dgraph.
		if f.Type().Name() == schema.IDType && !f.IsExternal() {
			child.Attr = "uid"
		} else {
			child.Attr = f.DgraphPredicate()
		}

		filter, _ := f.ArgValue("filter").(map[string]interface{})
		// if this field has been filtered out by the filter, then don't add it in DQL query
		if includeField := addFilter(child, f.Type(), filter); !includeField {
			continue
		}
		addOrder(child, f)
		addPagination(child, f)
		addCascadeDirective(child, f)
		rbac := auth.evaluateStaticRules(f.Type())

		// Since the recursion processes the query in bottom up way, we store the state of the so
		// that we can restore it later.
		var parentVarName, parentQryName string
		if len(f.SelectionSet()) > 0 && !auth.isWritingAuth && auth.hasAuthRules {
			parentVarName = auth.parentVarName
			parentQryName = auth.varName
			auth.parentVarName = auth.varGen.Next(f.Type(), "", "", auth.isWritingAuth)
			auth.varName = auth.varGen.Next(f.Type(), "", "", auth.isWritingAuth)
		}

		var selectionAuth []*gql.GraphQuery
		if !f.Type().IsGeo() {
			selectionAuth = addSelectionSetFrom(child, f, auth)
		}

		restoreAuthState := func() {
			if len(f.SelectionSet()) > 0 && !auth.isWritingAuth && auth.hasAuthRules {
				// Restore the auth state after processing is done.
				auth.parentVarName = parentVarName
				auth.varName = parentQryName
			}
		}

		if f.Type().IsInbuiltOrEnumType() && (fieldSeenCount[f.DgraphAlias()] > 0) {
			restoreAuthState()
			continue
		}
		fieldSeenCount[f.DgraphAlias()]++

		if rbac == schema.Positive || rbac == schema.Uncertain {
			q.Children = append(q.Children, child)
		}

		var fieldAuth []*gql.GraphQuery
		var authFilter *gql.FilterTree
		if rbac == schema.Negative && auth.hasAuthRules && auth.hasCascade && !auth.isWritingAuth {
			// If RBAC rules are evaluated to Negative but we have cascade directive we continue
			// to write the query and add a dummy filter that doesn't return anything.
			// Example: AdminTask5 as var(func: uid())
			q.Children = append(q.Children, child)
			varName := auth.varGen.Next(f.Type(), "", "", auth.isWritingAuth)
			fieldAuth = append(fieldAuth, &gql.GraphQuery{
				Var:  varName,
				Attr: "var",
				Func: &gql.Function{
					Name: "uid",
				},
			})
			authFilter = &gql.FilterTree{
				Func: &gql.Function{
					Name: "uid",
					Args: []gql.Arg{{Value: varName}},
				},
			}
			rbac = schema.Positive
		} else if rbac == schema.Negative {
			// If RBAC rules are evaluated to Negative, we don't write queries for deeper levels.
			// Hence we don't need to do any further processing for this field.
			restoreAuthState()
			continue
		}

		// If RBAC rules are evaluated to `Uncertain` then we add the Auth rules.
		if rbac == schema.Uncertain {
			fieldAuth, authFilter = auth.rewriteAuthQueries(f.Type())
		}

		if len(f.SelectionSet()) > 0 && !auth.isWritingAuth && auth.hasAuthRules {
			commonAuthQueryVars := buildCommonAuthQueries(f, auth, parentVarName)
			// add child filter to parent query, auth filters to selection query and
			// selection query as a filter to child
			commonAuthQueryVars.parentQry.Children[0].Filter = child.Filter
			commonAuthQueryVars.selectionQry.Filter = authFilter
			child.Filter = &gql.FilterTree{
				Func: &gql.Function{
					Name: "uid",
					Args: []gql.Arg{{Value: commonAuthQueryVars.selectionQry.Var}},
				},
			}
			authQueries = append(authQueries, commonAuthQueryVars.parentQry, commonAuthQueryVars.selectionQry)
		}
		authQueries = append(authQueries, selectionAuth...)
		authQueries = append(authQueries, fieldAuth...)
		restoreAuthState()
	}

	// Sort the required fields before adding them to q.Children so that the query produced after
	// rewriting has a predictable order.
	rfset := make([]string, 0, len(requiredFields))
	for dgAlias := range requiredFields {
		rfset = append(rfset, dgAlias)
	}
	sort.Strings(rfset)

	// Add fields required by other custom fields which haven't already been added as a
	// child to be fetched from Dgraph.
	for _, dgAlias := range rfset {
		if fieldSeenCount[dgAlias] == 0 {
			f := requiredFields[dgAlias]
			child := &gql.GraphQuery{
				Alias: f.DgraphAlias(),
			}

			if f.Type().Name() == schema.IDType {
				child.Attr = "uid"
			} else {
				child.Attr = f.DgraphPredicate()
			}
			q.Children = append(q.Children, child)
		}
	}

	return authQueries
}

func addOrder(q *gql.GraphQuery, field schema.Field) {
	orderArg := field.ArgValue("order")
	order, ok := orderArg.(map[string]interface{})
	for ok {
		ascArg := order["asc"]
		descArg := order["desc"]
		thenArg := order["then"]

		if asc, ok := ascArg.(string); ok {
			q.Order = append(q.Order,
				&pb.Order{Attr: field.Type().DgraphPredicate(asc)})
		} else if desc, ok := descArg.(string); ok {
			q.Order = append(q.Order,
				&pb.Order{Attr: field.Type().DgraphPredicate(desc), Desc: true})
		}

		order, ok = thenArg.(map[string]interface{})
	}
}

func addPagination(q *gql.GraphQuery, field schema.Field) {
	q.Args = make(map[string]string)

	first := field.ArgValue("first")
	if first != nil {
		q.Args["first"] = fmt.Sprintf("%v", first)
	}

	offset := field.ArgValue("offset")
	if offset != nil {
		q.Args["offset"] = fmt.Sprintf("%v", offset)
	}
}

func addCascadeDirective(q *gql.GraphQuery, field schema.Field) {
	q.Cascade = field.Cascade()
}

func convertIDs(idsSlice []interface{}) []uint64 {
	ids := make([]uint64, 0, len(idsSlice))
	for _, id := range idsSlice {
		uid, err := strconv.ParseUint(id.(string), 0, 64)
		if err != nil {
			// Skip sending the is part of the query to Dgraph.
			continue
		}
		ids = append(ids, uid)
	}
	return ids
}

func extractQueryFilter(f schema.Field) map[string]interface{} {
	filter, _ := f.ArgValue("filter").(map[string]interface{})
	return filter
}

func idFilter(filter map[string]interface{}, idField schema.FieldDefinition) []uint64 {
	if filter == nil || idField == nil {
		return nil
	}

	idsFilter := filter[idField.Name()]
	if idsFilter == nil {
		return nil
	}
	idsSlice := idsFilter.([]interface{})
	return convertIDs(idsSlice)
}

// addFilter adds a filter to the input DQL query. It returns false if the field for which the
// filter was specified should not be included in the DQL query.
// Currently, it would only be false for a union field when no memberTypes are queried.
func addFilter(q *gql.GraphQuery, typ schema.Type, filter map[string]interface{}) bool {
	if len(filter) == 0 {
		return true
	}

	// There are two cases here.
	// 1. It could be the case of a filter at root.  In this case we would have added a uid
	// function at root. Lets delete the ids key so that it isn't added in the filter.
	// Also, we need to add a dgraph.type filter.
	// 2. This could be a deep filter. In that case we don't need to do anything special.
	idField := typ.IDField()
	idName := ""
	if idField != nil {
		idName = idField.Name()
	}

	_, hasIDsFilter := filter[idName]
	filterAtRoot := hasIDsFilter && q.Func != nil && q.Func.Name == "uid"
	if filterAtRoot {
		// If id was present as a filter,
		delete(filter, idName)
	}

	if typ.IsUnion() {
		if filter, includeField := buildUnionFilter(typ, filter); includeField {
			q.Filter = filter
		} else {
			return false
		}
	} else {
		q.Filter = buildFilter(typ, filter)
	}
	if filterAtRoot {
		addTypeFilter(q, typ)
	}
	return true
}

// buildFilter builds a Dgraph gql.FilterTree from a GraphQL 'filter' arg.
//
// All the 'filter' args built by the GraphQL layer look like
// filter: { title: { anyofterms: "GraphQL" }, ... }
// or
// filter: { title: { anyofterms: "GraphQL" }, isPublished: true, ... }
// or
// filter: { title: { anyofterms: "GraphQL" }, and: { not: { ... } } }
// etc
//
// typ is the GraphQL type we are filtering on, and is needed to turn for example
// title (the GraphQL field) into Post.title (to Dgraph predicate).
//
// buildFilter turns any one filter object into a conjunction
// eg:
// filter: { title: { anyofterms: "GraphQL" }, isPublished: true }
// into:
// @filter(anyofterms(Post.title, "GraphQL") AND eq(Post.isPublished, true))
//
// Filters with `or:` and `not:` get translated to Dgraph OR and NOT.
//
// TODO: There's cases that don't make much sense like
// filter: { or: { title: { anyofterms: "GraphQL" } } }
// ATM those will probably generate junk that might cause a Dgraph error.  And
// bubble back to the user as a GraphQL error when the query fails. Really,
// they should fail query validation and never get here.
func buildFilter(typ schema.Type, filter map[string]interface{}) *gql.FilterTree {

	var ands []*gql.FilterTree
	var or *gql.FilterTree
	// Get a stable ordering so we generate the same thing each time.
	var keys []string
	for key := range filter {
		keys = append(keys, key)
	}
	sort.Strings(keys)

	// Each key in filter is either "and", "or", "not" or the field name it
	// applies to such as "title" in: `title: { anyofterms: "GraphQL" }``
	for _, field := range keys {
		if filter[field] == nil {
			continue
		}
		switch field {

		// In 'and', 'or' and 'not' cases, filter[field] must be a map[string]interface{}
		// or it would have failed GraphQL validation - e.g. 'filter: { and: 10 }'
		// would have failed validation.

		case "and":
			// title: { anyofterms: "GraphQL" }, and: { ... }
			//                       we are here ^^
			// ->
			// @filter(anyofterms(Post.title, "GraphQL") AND ... )

			// The value of the and argument can be either an object or an array, hence we handle
			// both.
			// ... and: {}
			// ... and: [{}]
			switch v := filter[field].(type) {
			case map[string]interface{}:
				ft := buildFilter(typ, v)
				ands = append(ands, ft)
			case []interface{}:
				for _, obj := range v {
					ft := buildFilter(typ, obj.(map[string]interface{}))
					ands = append(ands, ft)
				}
			}
		case "or":
			// title: { anyofterms: "GraphQL" }, or: { ... }
			//                       we are here ^^
			// ->
			// @filter(anyofterms(Post.title, "GraphQL") OR ... )

			// The value of the or argument can be either an object or an array, hence we handle
			// both.
			// ... or: {}
			// ... or: [{}]
			switch v := filter[field].(type) {
			case map[string]interface{}:
				or = buildFilter(typ, v)
			case []interface{}:
				ors := make([]*gql.FilterTree, 0, len(v))
				for _, obj := range v {
					ft := buildFilter(typ, obj.(map[string]interface{}))
					ors = append(ors, ft)
				}
				or = &gql.FilterTree{
					Child: ors,
					Op:    "or",
				}
			}
		case "not":
			// title: { anyofterms: "GraphQL" }, not: { isPublished: true}
			//                       we are here ^^
			// ->
			// @filter(anyofterms(Post.title, "GraphQL") AND NOT eq(Post.isPublished, true))
			not := buildFilter(typ, filter[field].(map[string]interface{}))
			ands = append(ands,
				&gql.FilterTree{
					Op:    "not",
					Child: []*gql.FilterTree{not},
				})
		default:
			//// It's a base case like:
			//// title: { anyofterms: "GraphQL" } ->  anyofterms(Post.title: "GraphQL")
			//// numLikes: { between : { min : 10,  max:100 }}
			switch dgFunc := filter[field].(type) {
			case map[string]interface{}:
				// title: { anyofterms: "GraphQL" } ->  anyofterms(Post.title, "GraphQL")
				// OR
				// numLikes: { le: 10 } -> le(Post.numLikes, 10)

				fn, val := first(dgFunc)
				if val == nil {
					continue
				}
				args := []gql.Arg{{Value: typ.DgraphPredicate(field)}}
				switch fn {
				// in takes List of Scalars as argument, for eg:
				// code : { in: ["abc", "def", "ghi"] } -> eq(State.code,"abc","def","ghi")
				case "in":
					// No need to check for List types as this would pass GraphQL validation
					// if val was not list
					vals := val.([]interface{})
					fn = "eq"

					for _, v := range vals {
						args = append(args, gql.Arg{Value: maybeQuoteArg(fn, v)})
					}
				case "between":
					// numLikes: { between : { min : 10,  max:100 }} should be rewritten into
					// 	between(numLikes,10,20). Order of arguments (min,max) is neccessary or
					// it will return empty
					vals := val.(map[string]interface{})
					args = append(args, gql.Arg{Value: maybeQuoteArg(fn, vals["min"])},
						gql.Arg{Value: maybeQuoteArg(fn, vals["max"])})
				case "near":
					// For Geo type we have `near` filter which is written as follows:
					// { near: { distance: 33.33, coordinate: { latitude: 11.11, longitude: 22.22 } } }
					near := val.(map[string]interface{})
					coordinate := near["coordinate"].(map[string]interface{})
					var buf bytes.Buffer
					buildPoint(coordinate, &buf)
					args = append(args, gql.Arg{Value: buf.String()},
						gql.Arg{Value: fmt.Sprintf("%v", near["distance"])})
				case "within":
					// For Geo type we have `within` filter which is written as follows:
					// { within: { polygon: { coordinates: [ { points: [{ latitude: 11.11, longitude: 22.22}, { latitude: 15.15, longitude: 16.16} , { latitude: 20.20, longitude: 21.21} ]}] } } }
					within := val.(map[string]interface{})
					polygon := within["polygon"].(map[string]interface{})
					var buf bytes.Buffer
					buildPolygon(polygon, &buf)
					args = append(args, gql.Arg{Value: buf.String()})
				case "contains":
					// For Geo type we have `contains` filter which is either point or polygon and is written as follows:
					// For point: { contains: { point: { latitude: 11.11, longitude: 22.22 }}}
					// For polygon: { contains: { polygon: { coordinates: [ { points: [{ latitude: 11.11, longitude: 22.22}, { latitude: 15.15, longitude: 16.16} , { latitude: 20.20, longitude: 21.21} ]}] } } }
					contains := val.(map[string]interface{})
					var buf bytes.Buffer
					if polygon, ok := contains["polygon"].(map[string]interface{}); ok {
						buildPolygon(polygon, &buf)
					} else if point, ok := contains["point"].(map[string]interface{}); ok {
						buildPoint(point, &buf)
					}
					args = append(args, gql.Arg{Value: buf.String()})
					// TODO: for both contains and intersects, we should use @oneOf in the inbuilt
					// schema. Once we have variable validation hook available in gqlparser, we can
					// do this. So, if either both the children are given or none of them is given,
					// we should get an error at parser level itself. Right now, if both "polygon"
					// and "point" are given, we only use polygon. If none of them are given,
					// an incorrect DQL query will be formed and will error out from Dgraph.
				case "intersects":
					// For Geo type we have `intersects` filter which is either multi-polygon or polygon and is written as follows:
					// For polygon: { intersect: { polygon: { coordinates: [ { points: [{ latitude: 11.11, longitude: 22.22}, { latitude: 15.15, longitude: 16.16} , { latitude: 20.20, longitude: 21.21} ]}] } } }
					// For multi-polygon : { intersect: { multiPolygon: { polygons: [{ coordinates: [ { points: [{ latitude: 11.11, longitude: 22.22}, { latitude: 15.15, longitude: 16.16} , { latitude: 20.20, longitude: 21.21} ]}] }] } } }
					intersects := val.(map[string]interface{})
					var buf bytes.Buffer
					if polygon, ok := intersects["polygon"].(map[string]interface{}); ok {
						buildPolygon(polygon, &buf)
					} else if multiPolygon, ok := intersects["multiPolygon"].(map[string]interface{}); ok {
						buildMultiPolygon(multiPolygon, &buf)
					}
					args = append(args, gql.Arg{Value: buf.String()})
				default:
					args = append(args, gql.Arg{Value: maybeQuoteArg(fn, val)})
				}
				ands = append(ands, &gql.FilterTree{
					Func: &gql.Function{
						Name: fn,
						Args: args,
					},
				})
			case []interface{}:
<<<<<<< HEAD
				// has: [comments, text] -> has(comments) AND has(text)
				// ids: [ 0x123, 0x124 ] -> uid(0x123, 0x124)
=======
				// ids: [ 0x123, 0x124]

				// If ids is an @external field then it gets rewritten just like `in` filter
				//  ids: [0x123, 0x124] -> eq(typeName.ids, "0x123", 0x124)
				if typ.Field(field).IsExternal() {
					fn := "eq"
					args := []gql.Arg{{Value: typ.DgraphPredicate(field)}}
					for _, v := range dgFunc {
						args = append(args, gql.Arg{Value: maybeQuoteArg(fn, v)})
					}
					ands = append(ands, &gql.FilterTree{
						Func: &gql.Function{
							Name: fn,
							Args: args,
						},
					})
				} else {
					// if it is not an @external field then it is rewritten as uid filter.
					// ids: [ 0x123, 0x124 ] -> uid(0x123, 0x124)
					ids := convertIDs(dgFunc)
					ands = append(ands, &gql.FilterTree{
						Func: &gql.Function{
							Name: "uid",
							UID:  ids,
						},
					})
				}
			case interface{}:
				// has: comments -> has(Post.comments)
				// OR
				// isPublished: true -> eq(Post.isPublished, true)
				// OR an enum case
				// postType: Question -> eq(Post.postType, "Question")
>>>>>>> e1711dd3
				switch field {
				case "has":
					ands = append(ands, buildHasFilterList(typ, dgFunc)...)
				default:
					ids := convertIDs(dgFunc)
					ands = append(ands, &gql.FilterTree{
						Func: &gql.Function{
							Name: "uid",
							UID:  ids,
						},
					})
				}
			case interface{}:
				// isPublished: true -> eq(Post.isPublished, true)
				// OR an enum case
				// postType: Question -> eq(Post.postType, "Question")

				fn := "eq"
				ands = append(ands, &gql.FilterTree{
					Func: &gql.Function{
						Name: fn,
						Args: []gql.Arg{
							{Value: typ.DgraphPredicate(field)},
							{Value: fmt.Sprintf("%v", dgFunc)},
						},
					},
				})
			}
		}
	}

	var andFt *gql.FilterTree
	if len(ands) == 0 {
		return or
	} else if len(ands) == 1 {
		andFt = ands[0]
	} else if len(ands) > 1 {
		andFt = &gql.FilterTree{
			Op:    "and",
			Child: ands,
		}
	}

	if or == nil {
		return andFt
	}

	return &gql.FilterTree{
		Op:    "or",
		Child: []*gql.FilterTree{andFt, or},
	}
}

func buildHasFilterList(typ schema.Type, fieldsSlice []interface{}) []*gql.FilterTree {
	var ands []*gql.FilterTree
	fn := "has"
	for _, fieldName := range fieldsSlice {
		ands = append(ands, &gql.FilterTree{
			Func: &gql.Function{
				Name: fn,
				Args: []gql.Arg{
					{Value: typ.DgraphPredicate(fieldName.(string))},
				},
			},
		})
	}
	return ands
}

func buildPoint(point map[string]interface{}, buf *bytes.Buffer) {
	x.Check2(buf.WriteString(fmt.Sprintf("[%v,%v]", point[schema.Longitude],
		point[schema.Latitude])))
}

func buildPolygon(polygon map[string]interface{}, buf *bytes.Buffer) {
	coordinates, _ := polygon[schema.Coordinates].([]interface{})
	comma1 := ""

	x.Check2(buf.WriteString("["))
	for _, r := range coordinates {
		ring, _ := r.(map[string]interface{})
		points, _ := ring[schema.Points].([]interface{})
		comma2 := ""

		x.Check2(buf.WriteString(comma1))
		x.Check2(buf.WriteString("["))
		for _, p := range points {
			x.Check2(buf.WriteString(comma2))
			point, _ := p.(map[string]interface{})
			buildPoint(point, buf)
			comma2 = ","
		}
		x.Check2(buf.WriteString("]"))
		comma1 = ","
	}
	x.Check2(buf.WriteString("]"))
}

func buildMultiPolygon(multipolygon map[string]interface{}, buf *bytes.Buffer) {
	polygons, _ := multipolygon[schema.Polygons].([]interface{})
	comma := ""

	x.Check2(buf.WriteString("["))
	for _, p := range polygons {
		polygon, _ := p.(map[string]interface{})
		x.Check2(buf.WriteString(comma))
		buildPolygon(polygon, buf)
		comma = ","
	}
	x.Check2(buf.WriteString("]"))
}

func buildUnionFilter(typ schema.Type, filter map[string]interface{}) (*gql.FilterTree, bool) {
	memberTypesList, ok := filter["memberTypes"].([]interface{})
	// if memberTypes was specified to be an empty list like: { memberTypes: [], ...},
	// then we don't need to include the field, on which the filter was specified, in the query.
	if ok && len(memberTypesList) == 0 {
		return nil, false
	}

	ft := &gql.FilterTree{
		Op: "or",
	}

	// now iterate over the filtered member types for this union and build FilterTree for them
	for _, memberType := range typ.UnionMembers(memberTypesList) {
		memberTypeFilter, _ := filter[schema.CamelCase(memberType.Name())+"Filter"].(map[string]interface{})
		var memberTypeFt *gql.FilterTree
		if len(memberTypeFilter) == 0 {
			// if the filter for a member type wasn't specified, was null, or was specified as {};
			// then we need to query all nodes of that member type for the field on which the filter
			// was specified.
			memberTypeFt = &gql.FilterTree{Func: buildTypeFunc(memberType.DgraphName())}
		} else {
			// else we need to query only the nodes which match the filter for that member type
			memberTypeFt = &gql.FilterTree{
				Op: "and",
				Child: []*gql.FilterTree{
					{Func: buildTypeFunc(memberType.DgraphName())},
					buildFilter(memberType, memberTypeFilter),
				},
			}
		}
		ft.Child = append(ft.Child, memberTypeFt)
	}

	// return true because we want to include the field with filter in query
	return ft, true
}

func maybeQuoteArg(fn string, arg interface{}) string {
	switch arg := arg.(type) {
	case string: // dateTime also parsed as string
		if fn == "regexp" {
			return arg
		}
		return fmt.Sprintf("%q", arg)
	case float64, float32:
		return fmt.Sprintf("\"%v\"", arg)
	default:
		return fmt.Sprintf("%v", arg)
	}
}

// first returns the first element it finds in a map - we bump into lots of one-element
// maps like { "anyofterms": "GraphQL" }.  fst helps extract that single mapping.
func first(aMap map[string]interface{}) (string, interface{}) {
	for key, val := range aMap {
		return key, val
	}
	return "", nil
}<|MERGE_RESOLUTION|>--- conflicted
+++ resolved
@@ -1826,10 +1826,6 @@
 					},
 				})
 			case []interface{}:
-<<<<<<< HEAD
-				// has: [comments, text] -> has(comments) AND has(text)
-				// ids: [ 0x123, 0x124 ] -> uid(0x123, 0x124)
-=======
 				// ids: [ 0x123, 0x124]
 
 				// If ids is an @external field then it gets rewritten just like `in` filter
@@ -1863,7 +1859,6 @@
 				// isPublished: true -> eq(Post.isPublished, true)
 				// OR an enum case
 				// postType: Question -> eq(Post.postType, "Question")
->>>>>>> e1711dd3
 				switch field {
 				case "has":
 					ands = append(ands, buildHasFilterList(typ, dgFunc)...)
