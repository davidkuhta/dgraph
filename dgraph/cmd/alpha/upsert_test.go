/*
 * Copyright 2019 Dgraph Labs, Inc. and Contributors
 *
 * Licensed under the Apache License, Version 2.0 (the "License");
 * you may not use this file except in compliance with the License.
 * You may obtain a copy of the License at
 *
 *     http://www.apache.org/licenses/LICENSE-2.0
 *
 * Unless required by applicable law or agreed to in writing, software
 * distributed under the License is distributed on an "AS IS" BASIS,
 * WITHOUT WARRANTIES OR CONDITIONS OF ANY KIND, either express or implied.
 * See the License for the specific language governing permissions and
 * limitations under the License.
 */

package alpha

import (
	"context"
	"encoding/json"
	"fmt"
	"strings"
	"sync"
	"testing"

	"github.com/dgraph-io/dgo/v2"
	"github.com/dgraph-io/dgo/v2/protos/api"
	"github.com/dgraph-io/dgraph/testutil"
	"github.com/stretchr/testify/require"
)

type QueryResult struct {
	Queries map[string][]struct {
		UID string
<<<<<<< HEAD
=======
	}
}

func splitPreds(ps []string) []string {
	for i, p := range ps {
		ps[i] = strings.Split(p, "-")[1]
>>>>>>> 9415484f
	}

	return ps
}

func TestUpsertExample0(t *testing.T) {
	require.NoError(t, dropAll())
	require.NoError(t, alterSchema(`email: string @index(exact) .`))

	// Mutation with wrong name
	m1 := `
upsert {
  query {
    q(func: eq(email, "email@company.io")) {
      v as uid
    }
  }

  mutation {
    set {
      uid(v) <name> "Wrong" .
      uid(v) <email> "email@company.io" .
    }
  }
}`
	mr, err := mutationWithTs(m1, "application/rdf", false, true, 0)
	require.NoError(t, err)
	require.True(t, len(mr.keys) == 0)
	require.Equal(t, []string{"email", "name"}, splitPreds(mr.preds))
	result := QueryResult{}
	require.NoError(t, json.Unmarshal(mr.data, &result))
	require.Equal(t, 0, len(result.Queries["q"]))

	// query should return the wrong name
	q1 := `
{
  q(func: has(email)) {
    uid
    name
    email
  }
}`
	res, _, err := queryWithTs(q1, "application/graphql+-", "", 0)
	require.NoError(t, err)
	require.Contains(t, res, "Wrong")

	// mutation with correct name
	m2 := `
upsert {
  query {
    q(func: eq(email, "email@company.io")) {
      v as uid
    }
  }

  mutation {
    set {
      uid(v) <name> "Ashish" .
    }
  }
}`
	mr, err = mutationWithTs(m2, "application/rdf", false, true, 0)
	require.NoError(t, err)
	require.True(t, len(mr.keys) == 0)
	require.Equal(t, []string{"name"}, splitPreds(mr.preds))
	result = QueryResult{}
	require.NoError(t, json.Unmarshal(mr.data, &result))
	require.Equal(t, 1, len(result.Queries["q"]))

	// query should return correct name
	res, _, err = queryWithTs(q1, "application/graphql+-", "", 0)
	require.NoError(t, err)
	require.Contains(t, res, "Ashish")
}

func TestUpsertNoCloseBracketRDF(t *testing.T) {
	SetupBankExample(t)

	m1 := `
upsert {
  query {
    u as var(func: has(amount)) {
      amt as amount
    }
    me() {
      max_amt as max(val(amt))
    }
  }

  mutation {
    set {
      uid(u) <amount> val(max_amt .
    }
  }
}`
	_, err := mutationWithTs(m1, "application/rdf", false, true, 0)
	require.Contains(t, err.Error(), "Expected ')' while reading function found: '.'")
}

func TestUpsertNoCloseBracketJSON(t *testing.T) {
	SetupBankExample(t)

	m1 := `
{
  "query": "{ u as var(func: has(amount)) { amt as amount} me () {  updated_amt as math(amt+1)}}",
  "set": [
    {
      "uid": "uid(u)",
      "amount": "val(updated_amt"
    }
  ]
}
`
	_, err := mutationWithTs(m1, "application/json", false, true, 0)
	require.Contains(t, err.Error(), "brackets are not closed properly")
}

func TestUpsertExampleJSON(t *testing.T) {
	SetupBankExample(t)

	m1 := `
{
  "query": "{ q(func: has(amount)) { u as uid \n amt as amount \n updated_amt as math(amt+1)}}",
  "set": [
    {
      "uid": "uid(u)",
      "amount": "val(updated_amt)"
    }
  ]
}
`
	mr, err := mutationWithTs(m1, "application/json", false, true, 0)
	require.NoError(t, err)
	result := QueryResult{}
	require.NoError(t, json.Unmarshal(mr.data, &result))
	require.Equal(t, 3, len(result.Queries["q"]))

	q1 := `
{
  q(func: has(name)) {
    name
    amount
  }
}`
	res, _, err := queryWithTs(q1, "application/graphql+-", "", 0)
	expectedRes := `
{
  "data": {
    "q": [{
       "name": "user3",
       "amount": 1001.000000
     }, {
       "name": "user1",
       "amount": 11.000000
     }, {
       "name": "user2",
       "amount": 101.000000
     }]
   }
}`
	require.NoError(t, err)
	testutil.CompareJSON(t, res, expectedRes)
}

func TestUpsertExample0JSON(t *testing.T) {
	require.NoError(t, dropAll())
	require.NoError(t, alterSchema(`email: string @index(exact) .`))

	// Mutation with wrong name
	m1 := `
{
  "query": "{me(func: eq(email, \"email@company.io\")) {v as uid}}",
  "set": [
    {
      "uid": "uid(v)",
      "name": "Wrong"
    },
    {
      "uid": "uid(v)",
      "email": "email@company.io"
    }
  ]
}`
	mr, err := mutationWithTs(m1, "application/json", false, true, 0)
	require.NoError(t, err)
	require.True(t, len(mr.keys) == 0)

	// query should return the wrong name
	q1 := `
{
  q(func: has(email)) {
    uid
    name
    email
  }
}`
	res, _, err := queryWithTs(q1, "application/graphql+-", "", 0)
	require.NoError(t, err)
	require.Contains(t, res, "Wrong")

	// mutation with correct name
	m2 := `
{
  "query": "{me(func: eq(email, \"email@company.io\")) {v as uid}}",
  "set": [
    {
      "uid": "uid(v)",
      "name": "Ashish"
    }
  ]
}`
	mr, err = mutationWithTs(m2, "application/json", false, true, 0)
	require.NoError(t, err)
	require.True(t, len(mr.keys) == 0)
	require.Equal(t, []string{"name"}, splitPreds(mr.preds))

	// query should return correct name
	res, _, err = queryWithTs(q1, "application/graphql+-", "", 0)
	require.NoError(t, err)
	require.Contains(t, res, "Ashish")
}

func TestUpsertNoVarErr(t *testing.T) {
	require.NoError(t, dropAll())
	require.NoError(t, alterSchema(`
age: int @index(int) .
friend: uid @reverse .`))

	m1 := `
upsert {
  query {
    me(func: eq(age, 34)) {
      ...fragmentA
      friend {
        ...fragmentA
        age
      }
    }
  }

  fragment fragmentA {
    uid
  }

  mutation {
    set {
      _:user1 <age> "45" .
    }
  }
}`
	resp, err := mutationWithTs(m1, "application/rdf", false, true, 0)
	require.NoError(t, err)
	require.Equal(t, []string{"age"}, splitPreds(resp.preds))
}

func TestUpsertWithFragment(t *testing.T) {
	require.NoError(t, dropAll())
	require.NoError(t, alterSchema(`
age: int @index(int) .
friend: uid @reverse .`))

	m1 := `
upsert {
  query {
    me(func: eq(age, 34)) {
      friend {
        ...fragmentA
      }
    }
  }

  fragment fragmentA {
    variable as uid
  }

  mutation {
    set {
      uid(variable) <age> "45" .
    }
  }
}`
	mr, err := mutationWithTs(m1, "application/rdf", false, true, 0)
	require.NoError(t, err)
	require.True(t, 0 == len(mr.keys))
	require.Equal(t, []string{"age"}, splitPreds(mr.preds))

	// Ensure that another run works too
	mr, err = mutationWithTs(m1, "application/rdf", false, true, 0)
	require.NoError(t, err)
	require.True(t, 0 == len(mr.keys))
	require.Equal(t, []string{"age"}, splitPreds(mr.preds))
}

func TestUpsertInvalidErr(t *testing.T) {
	require.NoError(t, dropAll())
	require.NoError(t, alterSchema(`
age: int @index(int) .
name: string @index(exact) .
friend: uid @reverse .`))

	m1 := `
{
  set {
    uid(variable) <age> "45" .
  }
}`
	_, err := mutationWithTs(m1, "application/rdf", false, true, 0)
	require.Contains(t, err.Error(), "variables [variable] not defined")
}

func TestUpsertUndefinedVarErr(t *testing.T) {
	require.NoError(t, dropAll())
	require.NoError(t, alterSchema(`
age: int @index(int) .
name: string @index(exact) .
friend: uid @reverse .`))

	m1 := `
upsert {
  query {
    me(func: eq(age, 34)) {
      friend {
        ...fragmentA
      }
    }
  }

  fragment fragmentA {
    variable as uid
  }

  mutation {
    set {
      uid(42) <age> "45" .
      uid(variable) <age> "45" .
    }
  }
}`
	_, err := mutationWithTs(m1, "application/rdf", false, true, 0)
	require.Contains(t, err.Error(), "Some variables are used but not defined")
	require.Contains(t, err.Error(), "Defined:[variable]")
	require.Contains(t, err.Error(), "Used:[42 variable]")
}

func TestUpsertUnusedVarErr(t *testing.T) {
	require.NoError(t, dropAll())
	require.NoError(t, alterSchema(`
age: int @index(int) .
name: string @index(exact) .
friend: uid @reverse .`))

	m1 := `
upsert {
  query {
    me(func: eq(age, 34)) {
      var2 as uid
      friend {
        ...fragmentA
      }
    }
  }

  fragment fragmentA {
    var1 as uid
    name
  }

  mutation {
    set {
      uid(var2) <age> "45" .
    }
  }
}`
	_, err := mutationWithTs(m1, "application/rdf", false, true, 0)
	require.Contains(t, err.Error(), "Some variables are defined but not used")
	require.Contains(t, err.Error(), "Defined:[var1 var2]")
	require.Contains(t, err.Error(), "Used:[var2]")
}

func TestUpsertExampleNode(t *testing.T) {
	require.NoError(t, dropAll())
	require.NoError(t, alterSchema(`
age: int @index(int) .
name: string @index(exact) @lang .
friend: uid @reverse .`))

	m0 := `
{
  set {
    _:user1 <age> "23" .
    _:user1 <name@en> "user1" .
    _:user2 <age> "34" .
    _:user2 <name@en> "user2" .
    _:user3 <age> "56" .
    _:user3 <name@en> "user3" .
  }
}`
	_, err := mutationWithTs(m0, "application/rdf", false, true, 0)
	require.NoError(t, err)

	m1 := `
upsert {
  query {
    var(func: has(age)) {
      a as age
    }

    q(func: uid(a), orderdesc: val(a), first: 1) {
      u as uid
      name
      age
    }
  }

  mutation {
    set {
      uid(	u) <oldest> "true" .
    }
  }
}`
	mr, err := mutationWithTs(m1, "application/rdf", false, true, 0)
	require.NoError(t, err)
	result := QueryResult{}
	require.NoError(t, json.Unmarshal(mr.data, &result))
	require.Equal(t, 1, len(result.Queries["q"]))

	q1 := `
{
  q(func: has(oldest)) {
    name@en
    age
    oldest
  }
}`
	res, _, err := queryWithTs(q1, "application/graphql+-", "", 0)
	require.NoError(t, err)
	require.Contains(t, res, "user3")
	require.Contains(t, res, "56")
	require.Contains(t, res, "true")

	m2 := `
upsert {
  query {
    user1(func: eq(name@en, "user1")) {
      u1 as uid
    }
  }

  mutation {
    delete {
      uid (u1) <name> * .
    }
  }
}`
	mr, err = mutationWithTs(m2, "application/rdf", false, true, 0)
	require.NoError(t, err)
	result = QueryResult{}
	require.NoError(t, json.Unmarshal(mr.data, &result))
	require.Equal(t, 1, len(result.Queries["user1"]))

	q2 := `
{
  q(func: eq(name@en, "user1")) {
    name@en
    age
  }
}`
	res, _, err = queryWithTs(q2, "application/graphql+-", "", 0)
	require.NoError(t, err)
	require.NotContains(t, res, "user1")
}

func TestUpsertExampleEdge(t *testing.T) {
	require.NoError(t, dropAll())
	require.NoError(t, alterSchema(`
age: int @index(int) .
name: string @index(exact) @lang .
friend: uid @reverse .`))

	m0 := `
{
  set {
    _:user1 <age> "23" .
    _:user1 <name@en> "user1" .
    _:user2 <age> "34" .
    _:user2 <name@en> "user2" .
    _:user3 <age> "56" .
    _:user3 <name@en> "user3" .
  }
}`
	_, err := mutationWithTs(m0, "application/rdf", false, true, 0)
	require.NoError(t, err)

	m1 := `
upsert {
  query {
    user1(func: eq(name@en, "user1")) {
      u1 as uid
    }

    user2(func: eq(name@en, "user2")) {
      u2 as uid
    }
  }

  mutation {
    set {
      uid ( u1 ) <friend> uid ( u2 ) .
    }
  }
}`
	mr, err := mutationWithTs(m1, "application/rdf", false, true, 0)
	require.NoError(t, err)
	result := QueryResult{}
	require.NoError(t, json.Unmarshal(mr.data, &result))
	require.Equal(t, 1, len(result.Queries["user1"]))
	require.Equal(t, 1, len(result.Queries["user2"]))

	q1 := `
{
  q(func: eq(name@en, "user1")) {
    friend {
      name@en
    }
  }
}`
	res, _, err := queryWithTs(q1, "application/graphql+-", "", 0)
	require.NoError(t, err)
	require.Contains(t, res, "user2")

	m2 := `
upsert {
  query {
    user1(func: eq(name@en, "user1")) {
      u1 as uid
    }

    user2(func: eq(name@en, "user2")) {
      u2 as uid
    }
  }

  mutation {
    delete {
      uid (u1) <friend> uid ( u2 ) .
    }
  }
}`
	mr, err = mutationWithTs(m2, "application/rdf", false, true, 0)
	require.NoError(t, err)
	result = QueryResult{}
	require.NoError(t, json.Unmarshal(mr.data, &result))
	require.Equal(t, 1, len(result.Queries["user1"]))
	require.Equal(t, 1, len(result.Queries["user2"]))

	q2 := `
{
  q(func: eq(name@en, "user1")) {
    friend {
      name@en
    }
  }
}`
	res, _, err = queryWithTs(q2, "application/graphql+-", "", 0)
	require.NoError(t, err)
	require.NotContains(t, res, "user2")
}

func TestUpsertExampleNodeJSON(t *testing.T) {
	require.NoError(t, dropAll())
	require.NoError(t, alterSchema(`
age: int @index(int) .
name: string @index(exact) @lang .
friend: uid @reverse .`))

	m0 := `
{
  set {
    _:user1 <age> "23" .
    _:user1 <name@en> "user1" .
    _:user2 <age> "34" .
    _:user2 <name@en> "user2" .
    _:user3 <age> "56" .
    _:user3 <name@en> "user3" .
  }
}`
	_, err := mutationWithTs(m0, "application/rdf", false, true, 0)
	require.NoError(t, err)

	m1 := `
{
  "query": "{var(func: has(age)) {a as age} oldest(func: uid(a), orderdesc: val(a), first: 1) {u as uid}}",
  "set": [
    {
      "uid": "uid(u)",
      "oldest": "true"
    }
  ]
}`
	_, err = mutationWithTs(m1, "application/json", false, true, 0)
	require.NoError(t, err)

	q1 := `
{
  q(func: has(oldest)) {
    name@en
    age
    oldest
  }
}`
	res, _, err := queryWithTs(q1, "application/graphql+-", "", 0)
	require.NoError(t, err)
	require.Contains(t, res, "user3")
	require.Contains(t, res, "56")
	require.Contains(t, res, "true")

	m2 := `
{
  "query": "{user1(func: eq(name@en, \"user1\")) {u1 as uid}}",
  "delete": [
    {
      "uid": "uid (u1)",
      "name": null
    }
  ]
}`
	_, err = mutationWithTs(m2, "application/json", false, true, 0)
	require.NoError(t, err)

	q2 := `
{
  q(func: eq(name@en, "user1")) {
    name@en
    age
  }
}`
	res, _, err = queryWithTs(q2, "application/graphql+-", "", 0)
	require.NoError(t, err)
	require.NotContains(t, res, "user1")
}

func TestUpsertExampleEdgeJSON(t *testing.T) {
	require.NoError(t, dropAll())
	require.NoError(t, alterSchema(`
age: int @index(int) .
name: string @index(exact) @lang .
friend: uid @reverse .`))

	m0 := `
{
  set {
    _:user1 <age> "23" .
    _:user1 <name@en> "user1" .
    _:user2 <age> "34" .
    _:user2 <name@en> "user2" .
    _:user3 <age> "56" .
    _:user3 <name@en> "user3" .
  }
}`
	_, err := mutationWithTs(m0, "application/rdf", false, true, 0)
	require.NoError(t, err)

	m1 := `
{
  "query": "{user1(func: eq(name@en, \"user1\")) {u1 as uid} user2(func: eq(name@en, \"user2\")) {u2 as uid}}",
  "set": [
      {
        "uid": "uid(u1)",
        "friend": "uid  (u2 ) "
    }
  ]
}`
	mr, err := mutationWithTs(m1, "application/json", false, true, 0)
	require.NoError(t, err)
	result := QueryResult{}
	require.NoError(t, json.Unmarshal(mr.data, &result))
	require.Equal(t, 1, len(result.Queries["user1"]))
	require.Equal(t, 1, len(result.Queries["user2"]))

	q1 := `
{
  q(func: eq(name@en, "user1")) {
    friend {
      name@en
    }
  }
}`
	res, _, err := queryWithTs(q1, "application/graphql+-", "", 0)
	require.NoError(t, err)
	require.Contains(t, res, "user2")

	m3 := `
{
  "query": "{user1(func: eq(name@en, \"user1\")) {u1 as uid} user2(func: eq(name@en, \"user2\")) {u2 as uid}}",
  "delete": [
    {
      "uid": "uid (u1)",
      "friend": "uid ( u2 )"
    }
  ]
}`
	_, err = mutationWithTs(m3, "application/json", false, true, 0)
	require.NoError(t, err)

	q3 := `
{
  q(func: eq(name@en, "user1")) {
    friend {
      name@en
    }
  }
}`
	res, _, err = queryWithTs(q3, "application/graphql+-", "", 0)
	require.NoError(t, err)
	require.NotContains(t, res, "user2")
}

func TestUpsertBlankNodeWithVar(t *testing.T) {
	require.NoError(t, dropAll())
	require.NoError(t, alterSchema(`name: string @index(exact) @lang .`))

	m := `
upsert {
  query {
    q(func: eq(name, "user1")) {
      u as uid
    }
  }

  mutation {
    set {
      uid(u) <name> "user1" .
      _:u <name> "user2" .
    }
  }
}`
	mr, err := mutationWithTs(m, "application/rdf", false, true, 0)
	require.NoError(t, err)
	result := QueryResult{}
	require.NoError(t, json.Unmarshal(mr.data, &result))
	require.Equal(t, 0, len(result.Queries["q"]))

	q := `
{
  users(func: has(name)) {
    uid
    name
  }
}`
	res, _, err := queryWithTs(q, "application/graphql+-", "", 0)
	require.NoError(t, err)
	require.Contains(t, res, "user1")
	require.Contains(t, res, "user2")
}

func TestUpsertParallel(t *testing.T) {
	require.NoError(t, dropAll())
	require.NoError(t, alterSchema(`
email: string @index(exact) @upsert .
name: string @index(exact) @lang .
friend: uid @reverse .`))

	m := `
upsert {
  query {
    user1(func: eq(email, "user1@dgraph.io")) {
      u1 as uid
    }

    user2(func: eq(email, "user2@dgraph.io")) {
      u2 as uid
    }

    user3(func: eq(email, "user3@dgraph.io")) {
      u3 as uid
    }
  }

  mutation {
    set {
      uid(u1) <email> "user1@dgraph.io" .
      uid(u1) <name> "user1" .
      uid(u2) <email> "user2@dgraph.io" .
      uid(u2) <name> "user2" .
      uid(u1) <friend> uid(u2) .
    }

    delete {
      uid(u3) <friend> uid(u1) .
      uid(u1) <friend> uid(u3) .
      uid(u3) <name> * .
    }
  }
}`
	doUpsert := func(wg *sync.WaitGroup) {
		defer wg.Done()
		for i := 0; i < 10; i++ {
			err := dgo.ErrAborted
			for err != nil && strings.Contains(err.Error(), "Transaction has been aborted. Please retry") {
				_, err = mutationWithTs(m, "application/rdf", false, true, 0)
			}

			require.NoError(t, err)
		}
	}

	// 10 routines each doing parallel upsert 10 times
	var wg sync.WaitGroup
	wg.Add(10)
	for i := 0; i < 10; i++ {
		go doUpsert(&wg)
	}
	wg.Wait()

	q := `
{
  user1(func: eq(email, "user1@dgraph.io")) {
    name
    email
    friend {
      name
      email
    }
  }
}`
	res, _, err := queryWithTs(q, "application/graphql+-", "", 0)
	require.NoError(t, err)
	expected := `
{
  "data": {
    "user1": [
      {
        "name": "user1",
        "email": "user1@dgraph.io",
        "friend": {
          "name": "user2",
          "email": "user2@dgraph.io"
        }
      }
    ]
  }
}`
	testutil.CompareJSON(t, expected, res)
}

func TestUpsertDeleteNonExistent(t *testing.T) {
	require.NoError(t, dropAll())
	require.NoError(t, alterSchema(`
email: string @index(exact) @upsert .
name: string @index(exact) @lang .
friend: uid @reverse .`))

	m := `
upsert {
  query {
    user1(func: eq(name@en, "user1")) {
      u1 as uid
    }

    user2(func: eq(name@en, "user2")) {
      u2 as uid
    }
  }

  mutation {
    delete {
      uid (u1) <friend> uid ( u2 ) .
    }
  }
}`
	mr, err := mutationWithTs(m, "application/rdf", false, true, 0)
	require.NoError(t, err)
	result := QueryResult{}
	require.NoError(t, json.Unmarshal(mr.data, &result))
	require.Equal(t, 0, len(result.Queries["q"]))
}

func TestConditionalUpsertExample0(t *testing.T) {
	require.NoError(t, dropAll())
	require.NoError(t, alterSchema(`email: string @index(exact) .`))

	// Mutation with wrong name
	m1 := `
upsert {
  query {
    q(func: eq(email, "email@company.io")) {
      v as uid
    }
  }

  mutation @if(eq(len(v), 0)) {
    set {
      uid(v) <name> "Wrong" .
      uid(v) <email> "email@company.io" .
    }
  }
}`
	mr, err := mutationWithTs(m1, "application/rdf", false, true, 0)
	require.NoError(t, err)
	require.True(t, len(mr.keys) == 0)
	require.Equal(t, []string{"email", "name"}, splitPreds(mr.preds))
	result := QueryResult{}
	require.NoError(t, json.Unmarshal(mr.data, &result))
	require.Equal(t, 0, len(result.Queries["q"]))

	// Trying again, should be a NOOP
	mr, err = mutationWithTs(m1, "application/rdf", false, true, 0)
	require.NoError(t, err)
	result = QueryResult{}
	require.NoError(t, json.Unmarshal(mr.data, &result))

	// query should return the wrong name
	q1 := `
{
  q(func: has(email)) {
    uid
    name
    email
  }
}`
	res, _, err := queryWithTs(q1, "application/graphql+-", "", 0)
	require.NoError(t, err)
	require.Contains(t, res, "Wrong")

	// mutation with correct name
	m2 := `
upsert {
  query {
    q(func: eq(email, "email@company.io")) {
      v as uid
    }
  }

  mutation @if(eq(len(v), 1)) {
    set {
      uid(v) <name> "Ashish" .
    }
  }
}`
	mr, err = mutationWithTs(m2, "application/rdf", false, true, 0)
	require.NoError(t, err)
	require.True(t, len(mr.keys) == 0)
	require.Equal(t, []string{"name"}, splitPreds(mr.preds))
	result = QueryResult{}
	require.NoError(t, json.Unmarshal(mr.data, &result))
	require.Equal(t, 1, len(result.Queries["q"]))

	// query should return correct name
	res, _, err = queryWithTs(q1, "application/graphql+-", "", 0)
	require.NoError(t, err)
	require.Contains(t, res, "Ashish")
}

func TestConditionalUpsertExample0JSON(t *testing.T) {
	require.NoError(t, dropAll())
	require.NoError(t, alterSchema(`email: string @index(exact) .`))

	// Mutation with wrong name
	m1 := `
{
  "query": "{q(func: eq(email, \"email@company.io\")) {v as uid}}",
  "cond": " @if(eq(len(v), 0)) ",
  "set": [
    {
      "uid": "uid(v)",
      "name": "Wrong"
    },
    {
      "uid": "uid(v)",
      "email": "email@company.io"
    }
  ]
}`
	mr, err := mutationWithTs(m1, "application/json", false, true, 0)
	require.NoError(t, err)
	require.True(t, len(mr.keys) == 0)
	result := QueryResult{}
	require.NoError(t, json.Unmarshal(mr.data, &result))
	require.Equal(t, 0, len(result.Queries["q"]))

	// query should return the wrong name
	q1 := `
{
  q(func: has(email)) {
    uid
    name
    email
  }
}`
	res, _, err := queryWithTs(q1, "application/graphql+-", "", 0)
	require.NoError(t, err)
	require.Contains(t, res, "Wrong")

	// mutation with correct name
	m2 := `
{
  "query": "{q(func: eq(email, \"email@company.io\")) {v as uid}}",
  "cond": "@if(eq(len(v), 1))",
  "set": [
    {
      "uid": "uid(v)",
      "name": "Ashish"
    }
  ]
}`
	mr, err = mutationWithTs(m2, "application/json", false, true, 0)
	require.NoError(t, err)
	require.True(t, len(mr.keys) == 0)
	require.Equal(t, []string{"name"}, splitPreds(mr.preds))
	result = QueryResult{}
	require.NoError(t, json.Unmarshal(mr.data, &result))
	require.Equal(t, 1, len(result.Queries["q"]))
	// query should return correct name
	res, _, err = queryWithTs(q1, "application/graphql+-", "", 0)
	require.NoError(t, err)
	require.Contains(t, res, "Ashish")
}

func populateCompanyData(t *testing.T) {
	require.NoError(t, alterSchema(`
email: string @index(exact) .
works_for: string @index(exact) .
works_with: [uid] .`))

	m1 := `
{
  set {
    _:user1 <name> "user1" .
    _:user1 <email> "user1@company1.io" .
    _:user1 <works_for> "company1" .

    _:user2 <name> "user2" .
    _:user2 <email> "user2@company1.io" .
    _:user2 <works_for> "company1" .

    _:user3 <name> "user3" .
    _:user3 <email> "user3@company2.io" .
    _:user3 <works_for> "company2" .

    _:user4 <name> "user4" .
    _:user4 <email> "user4@company2.io" .
    _:user4 <works_for> "company2" .
  }
}`
	_, err := mutationWithTs(m1, "application/rdf", false, true, 0)
	require.NoError(t, err)
}

func TestUpsertMultiValue(t *testing.T) {
	require.NoError(t, dropAll())
	populateCompanyData(t)

	// add color to all employees of company1
	m2 := `
upsert {
  query {
    q(func: eq(works_for, "company1")) {
      u as uid
    }
  }

  mutation {
    set {
      uid(u) <color> "red" .
    }
  }
}`
	mr, err := mutationWithTs(m2, "application/rdf", false, true, 0)
	require.NoError(t, err)
	require.True(t, len(mr.keys) == 0)
	require.Equal(t, []string{"color"}, splitPreds(mr.preds))
	result := QueryResult{}
	require.NoError(t, json.Unmarshal(mr.data, &result))
	require.Equal(t, 2, len(result.Queries["q"]))
	q2 := `
{
  q(func: eq(works_for, "%s")) {
    name
    works_for
    color
    works_with
  }
}`
	res, _, err := queryWithTs(fmt.Sprintf(q2, "company1"), "application/graphql+-", "", 0)
	require.NoError(t, err)
	testutil.CompareJSON(t, `{"data":{"q":[{"name":"user1","works_for":"company1","color":"red"},`+
		`{"name":"user2","works_for":"company1","color":"red"}]}}`, res)

	// delete color for employess of company1 and set color for employees of company2
	m3 := `
upsert {
  query {
    user1(func: eq(works_for, "company1")) {
      c1 as uid
    }
    user2(func: eq(works_for, "company2")) {
      c2 as uid
    }
  }

  mutation @if(le(len(c1), 100) AND lt(len(c2), 100)) {
    delete {
      uid(c1) <color> * .
    }

    set {
      uid(c2) <color> "blue" .
    }
  }
}`
	mr, err = mutationWithTs(m3, "application/rdf", false, true, 0)
	require.NoError(t, err)
	result = QueryResult{}
	require.NoError(t, json.Unmarshal(mr.data, &result))
	require.Equal(t, 2, len(result.Queries["user1"]))
	require.Equal(t, 2, len(result.Queries["user2"]))

	// The following mutation should have no effect on the state of the database
	m4 := `
upsert {
  query {
    c1 as var(func: eq(works_for, "company1"))
    c2 as var(func: eq(works_for, "company2"))
  }

  mutation @if(gt(len(c1), 2) OR ge(len(c2), 3)) {
    delete {
      uid(c1) <color> * .
    }

    set {
      uid(c2) <color> "blue" .
    }
  }
}`
	mr, err = mutationWithTs(m4, "application/rdf", false, true, 0)
	require.NoError(t, err)

	res, _, err = queryWithTs(fmt.Sprintf(q2, "company1"), "application/graphql+-", "", 0)
	require.NoError(t, err)
	testutil.CompareJSON(t, `{"data":{"q":[{"name":"user1","works_for":"company1"},`+
		`{"name":"user2","works_for":"company1"}]}}`, res)

	res, _, err = queryWithTs(fmt.Sprintf(q2, "company2"), "application/graphql+-", "", 0)
	require.NoError(t, err)
	testutil.CompareJSON(t, `{"data":{"q":[{"name":"user3","works_for":"company2","color":"blue"},`+
		`{"name":"user4","works_for":"company2","color":"blue"}]}}`, res)
}

func TestUpsertMultiValueEdge(t *testing.T) {
	require.NoError(t, dropAll())
	populateCompanyData(t)

	// All employees of company1 now works with all employees of company2
	m1 := `
upsert {
  query {
    c1 as var(func: eq(works_for, "company1"))
    c2 as var(func: eq(works_for, "company2"))
  }

  mutation @if(eq(len(c1), 2) AND eq(len(c2), 2)) {
    set {
      uid(c1) <works_with> uid(c2) .
      uid(c2) <works_with> uid(c1) .
    }
  }
}`
	_, err := mutationWithTs(m1, "application/rdf", false, true, 0)
	require.NoError(t, err)

	q1 := `
{
  q(func: eq(works_for, "%s")) {
    name
    works_with {
      name
    }
  }
}`
	res, _, err := queryWithTs(fmt.Sprintf(q1, "company1"), "application/graphql+-", "", 0)
	require.NoError(t, err)
	testutil.CompareJSON(t, `{"data":{"q":[{"name":"user2","works_with":[{"name":"user3"},{"name":"user4"}]},`+
		`{"name":"user1","works_with":[{"name":"user3"},{"name":"user4"}]}]}}`, res)

	res, _, err = queryWithTs(fmt.Sprintf(q1, "company2"), "application/graphql+-", "", 0)
	require.NoError(t, err)
	testutil.CompareJSON(t, `{"data":{"q":[{"name":"user3","works_with":[{"name":"user1"},{"name":"user2"}]},`+
		`{"name":"user4","works_with":[{"name":"user1"},{"name":"user2"}]}]}}`, res)

	// user1 and user3 do not work with each other anymore
	m2 := `
upsert {
  query {
    user1(func: eq(email, "user1@company1.io")) {
      u1 as uid
    }
    user2(func: eq(email, "user3@company2.io")) {
      u3 as uid
    }
  }

  mutation @if(eq(len(u1), 1) AND eq(len(u3), 1)) {
    delete {
      uid (u1) <works_with> uid (u3) .
      uid (u3) <works_with> uid (u1) .
    }
  }
}`
	mr, err := mutationWithTs(m2, "application/rdf", false, true, 0)
	require.NoError(t, err)
	result := QueryResult{}
	require.NoError(t, json.Unmarshal(mr.data, &result))
	require.Equal(t, 1, len(result.Queries["user1"]))
	require.Equal(t, 1, len(result.Queries["user2"]))

	res, _, err = queryWithTs(fmt.Sprintf(q1, "company1"), "application/graphql+-", "", 0)
	require.NoError(t, err)
	testutil.CompareJSON(t, `{"data":{"q":[{"name":"user1","works_with":[{"name":"user4"}]},`+
		`{"name":"user2","works_with":[{"name":"user4"},{"name":"user3"}]}]}}`, res)

	res, _, err = queryWithTs(fmt.Sprintf(q1, "company2"), "application/graphql+-", "", 0)
	require.NoError(t, err)
	testutil.CompareJSON(t, `{"data":{"q":[{"name":"user3","works_with":[{"name":"user2"}]},`+
		`{"name":"user4","works_with":[{"name":"user1"},{"name":"user2"}]}]}}`, res)
}

func TestUpsertEdgeWithBlankNode(t *testing.T) {
	require.NoError(t, dropAll())
	populateCompanyData(t)

	// Add a new employee who works with every employee in company2
	m1 := `
upsert {
  query {
    c1 as var(func: eq(works_for, "company1"))
    c2 as var(func: eq(works_for, "company2"))
  }

  mutation @if(lt(len(c1), 3)) {
    set {
      _:user5 <name> "user5" .
      _:user5 <email> "user5@company1.io" .
      _:user5 <works_for> "company1" .
      _:user5 <works_with> uid(c2) .
    }
  }
}`
	_, err := mutationWithTs(m1, "application/rdf", false, true, 0)
	require.NoError(t, err)

	q1 := `
{
  q(func: eq(email, "user5@company1.io")) {
    name
    email
    works_for
    works_with {
      name
    }
  }
}`
	res, _, err := queryWithTs(q1, "application/graphql+-", "", 0)
	require.NoError(t, err)
	testutil.CompareJSON(t, `{"data":{"q":[{"name":"user5","email":"user5@company1.io",`+
		`"works_for":"company1","works_with":[{"name":"user3"},{"name":"user4"}]}]}}`, res)
}

func TestConditionalUpsertWithFilterErr(t *testing.T) {
	require.NoError(t, dropAll())
	populateCompanyData(t)

	m1 := `
upsert {
  query {
    me(func: eq(email, "email@company.io")) {
      v as uid
    }
  }

  mutation @filter(eq(len(v), 0)) {
    set {
      uid(v) <name> "Wrong" .
      uid(v) <email> "email@company.io" .
    }
  }
}`
	_, err := mutationWithTs(m1, "application/rdf", false, true, 0)
	require.Contains(t, err.Error(), "Expected @if, found [@filter]")
}

func TestConditionalUpsertMissingAtErr(t *testing.T) {
	require.NoError(t, dropAll())
	populateCompanyData(t)

	m1 := `
upsert {
  query {
    me(func: eq(email, "email@company.io")) {
      v as uid
    }
  }

  mutation if(eq(len(v), 0)) {
    set {
      uid(v) <name> "Wrong" .
      uid(v) <email> "email@company.io" .
    }
  }
}`
	_, err := mutationWithTs(m1, "application/rdf", false, true, 0)
	require.Contains(t, err.Error(), `Unrecognized character inside mutation: U+0028 '('`)
}

func TestConditionalUpsertDoubleIfErr(t *testing.T) {
	require.NoError(t, dropAll())
	populateCompanyData(t)

	m1 := `
upsert {
  query {
    me(func: eq(email, "email@company.io")) {
      v as uid
    }
  }

  mutation @if(eq(len(v), 0)) @if(eq(len(v), 0)) {
    set {
      uid(v) <name> "Wrong" .
      uid(v) <email> "email@company.io" .
    }
  }
}`
	_, err := mutationWithTs(m1, "application/rdf", false, true, 0)
	require.Contains(t, err.Error(), "Expected { at the start of block")
}

func TestConditionalUpsertMissingRightRoundErr(t *testing.T) {
	require.NoError(t, dropAll())
	populateCompanyData(t)

	m1 := `
upsert {
  query {
    me(func: eq(email, "email@company.io")) {
      v as uid
    }
  }

  mutation @if(eq(len(v), 0) {
    set {
      uid(v) <name> "Wrong" .
      uid(v) <email> "email@company.io" .
    }
  }
}`
	_, err := mutationWithTs(m1, "application/rdf", false, true, 0)
	require.Contains(t, err.Error(), "Matching brackets not found")
}

func TestUpsertDeleteOnlyYourPost(t *testing.T) {
	require.NoError(t, dropAll())
	require.NoError(t, alterSchema(`
name: string @index(exact) .
content: string @index(exact) .`))

	m1 := `
{
  set {
    _:user1 <name> "user1" .
    _:user2 <name> "user2" .
    _:user3 <name> "user3" .
    _:user4 <name> "user4" .

    _:post1 <content> "post1" .
    _:post1 <author> _:user1 .

    _:post2 <content> "post2" .
    _:post2 <author> _:user1 .

    _:post3 <content> "post3" .
    _:post3 <author> _:user2 .

    _:post4 <content> "post4" .
    _:post4 <author> _:user3 .

    _:post5 <content> "post5" .
    _:post5 <author> _:user3 .

    _:post6 <content> "post6" .
    _:post6 <author> _:user3 .
  }
}`

	_, err := mutationWithTs(m1, "application/rdf", false, true, 0)
	require.NoError(t, err)

	// user2 trying to delete the post4
	m2 := `
upsert {
  query {
    var(func: eq(content, "post4")) {
      p4 as uid
      author {
        n3 as name
      }
    }

    u2 as var(func: eq(val(n3), "user2"))
  }

  mutation @if(eq(len(u2), 1)) {
    delete {
      uid(p4) <content> * .
      uid(p4) <author> * .
    }
  }
}`
	_, err = mutationWithTs(m2, "application/rdf", false, true, 0)
	require.NoError(t, err)

	// post4 must still exist
	q2 := `
{
  post(func: eq(content, "post4")) {
    content
  }
}`
	res, _, err := queryWithTs(q2, "application/graphql+-", "", 0)
	require.NoError(t, err)
	require.Contains(t, res, "post4")

	// user3 deleting the post4
	m3 := `
upsert {
  query {
    var(func: eq(content, "post4")) {
      p4 as uid
      author {
        n3 as name
      }
    }

    u4 as var(func: eq(val(n3), "user3"))
  }

  mutation @if(eq(len(u4), 1)) {
    delete {
      uid(p4) <content> * .
      uid(p4) <author> * .
    }
  }
}`
	_, err = mutationWithTs(m3, "application/rdf", false, true, 0)
	require.NoError(t, err)

	// post4 shouldn't exist anymore
	res, _, err = queryWithTs(q2, "application/graphql+-", "", 0)
	require.NoError(t, err)
	require.NotContains(t, res, "post4")
}

func TestUpsertMultiTypeUpdate(t *testing.T) {
	require.NoError(t, dropAll())
	require.NoError(t, alterSchema(`
name: string @index(exact) .
branch: string .
age: int .
active: bool .
openDate: dateTime .
password: password .
loc: geo .
amount: float .`))

	m1 := `
{
  set {
    _:user1 <name> "user1" .
    _:user1 <branch> "Fuller Street, San Francisco" .
    _:user1 <amount> "10" .
    _:user1 <age> "30" .
    _:user1 <active> "1" .
    _:user1 <openDate> "1980-01-01" .
    _:user1 <password> "password" .
    _:user1 <loc> "{'type':'Point','coordinates':[-122.4220186,37.772318]}"^^<geo:geojson> .

    _:user2 <name> "user2" .
    _:user2 <branch> "Fuller Street, San Francisco" .
    _:user2 <amount> "10" .
    _:user2 <age> "30" .
    _:user2 <active> "1" .
    _:user2 <openDate> "1980-01-01" .
    _:user2 <password> "password" .
    _:user2 <loc> "{'type':'Point','coordinates':[-122.4220186,37.772318]}"^^<geo:geojson> .

    _:user3 <name> "user3" .
    _:user3 <branch> "Fuller Street, San Francisco" .
    _:user3 <amount> "10" .
    _:user3 <age> "30" .
    _:user3 <active> "1" .
    _:user3 <password> "password" .
    _:user3 <loc> "{'type':'Point','coordinates':[-122.4220186,37.772318]}"^^<geo:geojson> .
  }
}`

	_, err := mutationWithTs(m1, "application/rdf", false, true, 0)
	require.NoError(t, err)

	q1 := `
{
  q(func: has(branch)) {
    name
    branch
    amount
    age
    active
    openDate
    password
    loc
  }
}`
	expectedRes, _, err := queryWithTs(q1, "application/graphql+-", "", 0)
	require.NoError(t, err)

	m2 := `
upsert {
  query {
    q(func: has(amount)) {
      u as uid
      amt as amount
      n as name
      b as branch
      a as age
      ac as active
      open as openDate
      pass as password
      l as loc
    }
  }

  mutation {
    set {
      uid(u ) <amount> val(amt) .
      uid(u) <name> val (n) .
      uid(u) <branch> val( b) .
      uid(u) <age> val(a) .
      uid(u) <active> val(ac) .
      uid(u) <openDate> val(open) .
      uid(u) <password> val(pass) .
      uid(u) <loc> val(l) .
    }
  }
}`

	// This test is to ensure that all the types are being
	// parsed correctly by the val function.
	// User3 doesn't have all the fields. This test also ensures
	// that val works when not all records have the values
	mr, err := mutationWithTs(m2, "application/rdf", false, true, 0)
	require.NoError(t, err)
	result := QueryResult{}
	require.NoError(t, json.Unmarshal(mr.data, &result))
	require.Equal(t, 3, len(result.Queries["q"]))

	res, _, err := queryWithTs(q1, "application/graphql+-", "", 0)
	require.NoError(t, err)
	testutil.CompareJSON(t, res, expectedRes)
}

func TestUpsertWithValueVar(t *testing.T) {
	require.NoError(t, dropAll())
	require.NoError(t, alterSchema(`amount: int .`))
	res, err := mutationWithTs(`{ set { _:p <amount> "0" . } }`, "application/rdf", false, true, 0)
	require.NoError(t, err)
	b, _ := json.MarshalIndent(res, "", "  ")
	fmt.Printf("%s\n", b)

	const (
		// this upsert block increments the value of the counter by one
		m = `
upsert {
  query {
    var(func: has(amount)) {
      amount as amount
      amt as math(amount+1)
    }
  }
  mutation {
    set {
      uid(amt) <amount> val(amt) .
    }
  }
}`

		q = `
{
  q(func: has(amount)) {
    amount
  }
}`
	)

	for count := 1; count < 3; count++ {
		res, err = mutationWithTs(m, "application/rdf", false, true, 0)
		require.NoError(t, err)

		got, _, err := queryWithTs(q, "application/graphql+-", "", res.startTs)
		require.NoError(t, err)

		require.JSONEq(t, fmt.Sprintf(`{"data":{"q":[{"amount":%d}]}}`, count), got)
	}
}

func TestValInSubject(t *testing.T) {
	m3 := `
upsert {
  query {
    u as var(func: has(amount)) {
      amt as amount
    }
  }
  mutation {
    set {
      val(amt) <amount> 1 .
    }
  }
}
`

	_, err := mutationWithTs(m3, "application/rdf", false, true, 0)
	require.Contains(t, err.Error(), "while lexing val(amt) <amount> 1")
}

func TestUpperCaseFunctionErrorMsg(t *testing.T) {
	m1 := `
upsert {
  query {
    u as var(func: has(amount)) {
      amt as amount
    }
  }
  mutation {
    set {
      uid(u) <amount> VAL(amt) .
    }
  }
}
`
	_, err := mutationWithTs(m1, "application/rdf", false, true, 0)
	require.Contains(t, err.Error(), "Invalid input: V at lexText")

	m2 := `
upsert {
  query {
    u as var(func: has(amount)) {
      amt as amount
    }
  }
  mutation {
    set {
      UID(u) <amount> val(amt) .
    }
  }
}
`
	_, err = mutationWithTs(m2, "application/rdf", false, true, 0)
	require.Contains(t, err.Error(), "Invalid input: U at lexText")
}

func SetupBankExample(t *testing.T) string {
	require.NoError(t, dropAll())
	require.NoError(t, alterSchema(`
name: string @index(exact) .
branch: string .
amount: float .`))

	m1 := `
{
  set {
    _:user1 <name> "user1" .
    _:user1 <amount> "10" .

    _:user2 <name> "user2" .
    _:user2 <amount> "100" .

    _:user3 <name> "user3" .
    _:user3 <amount> "1000" .
  }
}`

	_, err := mutationWithTs(m1, "application/rdf", false, true, 0)
	require.NoError(t, err)
	q1 := `
{
  q(func: has(name)) {
    name
    amount
  }
}`
	expectedRes, _, err := queryWithTs(q1, "application/graphql+-", "", 0)
	require.NoError(t, err)

	return expectedRes
}

func TestUpsertSanityCheck(t *testing.T) {
	expectedRes := SetupBankExample(t)

	// Checking for error when some wrong field is being used
	m1 := `
upsert {
  query {
    u as var(func: has(amount)) {
      amt as nofield
    }
  }

  mutation {
    set {
      uid(u) <amount> val(amt) .
    }
  }
}`

	q1 := `
{
  q(func: has(name)) {
    name
    amount
  }
}`

	_, err := mutationWithTs(m1, "application/rdf", false, true, 0)
	require.NoError(t, err)

	res, _, err := queryWithTs(q1, "application/graphql+-", "", 0)
	require.NoError(t, err)
	testutil.CompareJSON(t, res, expectedRes)
}

func TestUpsertDeleteWrongValue(t *testing.T) {
	expectedRes := SetupBankExample(t)

	// Checking that delete and val should only
	// delete if the value of variable matches
	m1 := `
upsert {
  query {
    u as var(func: has(amount)) {
      amt as amount
      updated_amt as  math(amt+1)
    }
  }
  mutation {
    delete {
      uid(u) <amount> val(updated_amt) .
    }
  }
}`

	q1 := `
{
  q(func: has(name)) {
    name
    amount
  }
}`
	_, err := mutationWithTs(m1, "application/rdf", false, true, 0)
	require.NoError(t, err)

	res, _, err := queryWithTs(q1, "application/graphql+-", "", 0)
	require.NoError(t, err)
	// There should be no change
	testutil.CompareJSON(t, res, expectedRes)
}

func TestUpsertDeleteRightValue(t *testing.T) {
	SetupBankExample(t)
	// Checking Bulk Delete in Val
	m1 := `
upsert {
  query {
    u as var(func: has(amount)) {
      amt as amount
    }
  }

  mutation {
    delete {
      uid(u) <amount> val(amt) .
    }
  }
}
`
	q1 := `
{
  q(func: has(name)) {
    name
    amount
  }
}`

	_, err := mutationWithTs(m1, "application/rdf", false, true, 0)
	require.NoError(t, err)

	res, _, err := queryWithTs(q1, "application/graphql+-", "", 0)
	require.NoError(t, err)
	require.NotContains(t, res, "amount")
}

func TestUpsertBulkUpdateValue(t *testing.T) {
	SetupBankExample(t)

	// Resetting the val in upsert to check if the
	// values are not switched and the interest is added
	m1 := `
upsert {
  query {
    u as var(func: has(amount)) {
      amt as amount
      updated_amt as math(amt+1)
    }
  }

  mutation {
    set {
      uid(u) <amount> val(updated_amt) .
    }
  }
}
  `

	q1 := `
{
  q(func: has(name)) {
    name
    amount
  }
}`
	_, err := mutationWithTs(m1, "application/rdf", false, true, 0)
	require.NoError(t, err)

	res, _, err := queryWithTs(q1, "application/graphql+-", "", 0)
	expectedRes := `
{
  "data": {
    "q": [{
       "name": "user3",
       "amount": 1001.000000
     }, {
       "name": "user1",
       "amount": 11.000000
     }, {
       "name": "user2",
       "amount": 101.000000
     }]
   }
}`
	require.NoError(t, err)
	testutil.CompareJSON(t, res, expectedRes)

}

func TestAggregateValBulkUpdate(t *testing.T) {
	SetupBankExample(t)
	q1 := `
{
  q(func: has(name)) {
    name
    amount
  }
}`

	// Checking support for bulk update values
	// to aggregate variable in upsert
	m1 := `
upsert {
  query {
    u as q(func: has(amount)) {
      amt as amount
    }
    me() {
      max_amt as max(val(amt))
    }
  }

  mutation {
    set {
      uid(u) <amount> val(max_amt) .
    }
  }
}`
	mr, err := mutationWithTs(m1, "application/rdf", false, true, 0)
	require.NoError(t, err)
	result := QueryResult{}
	require.NoError(t, json.Unmarshal(mr.data, &result))
	require.Equal(t, 3, len(result.Queries["q"]))

	res, _, err := queryWithTs(q1, "application/graphql+-", "", 0)
	expectedRes := `
{
  "data": {
    "q": [{
       "name": "user3",
       "amount": 1000.000000
     }, {
       "name": "user1",
       "amount": 1000.000000
     }, {
       "name": "user2",
       "amount": 1000.000000
     }]
   }
}`
	require.NoError(t, err)
	testutil.CompareJSON(t, res, expectedRes)
}

func TestUpsertEmptyUID(t *testing.T) {
	SetupBankExample(t)
	m1 := `
upsert {
  query {
    var(func: has(amount)) {
      amt as amount
    }
    me() {
      max_amt as max(val(amt))
    }
    v as q(func: eq(name, "Michael")) {
      amount
    }
  }

  mutation {
    set {
      uid(v) <amount> val(max_amt) .
    }
  }
}`
	mr, err := mutationWithTs(m1, "application/rdf", false, true, 0)
	require.NoError(t, err)
	result := QueryResult{}
	require.NoError(t, json.Unmarshal(mr.data, &result))
	require.Equal(t, 0, len(result.Queries["q"]))
}

func TestUpsertBulkUpdateBranch(t *testing.T) {
	require.NoError(t, dropAll())
	require.NoError(t, alterSchema(`
name: string @index(exact) .
branch: string .
amount: float .`))

	m1 := `
{
  set {
    _:user1 <name> "user1" .
    _:user1 <branch> "Fuller Street, San Francisco" .
    _:user1 <amount> "10" .

    _:user2 <name> "user2" .
    _:user2 <branch> "Fuller Street, San Francisco" .
    _:user2 <amount> "100" .

    _:user3 <name> "user3" .
    _:user3 <branch> "Fuller Street, San Francisco" .
    _:user3 <amount> "1000" .
  }
}`

	_, err := mutationWithTs(m1, "application/rdf", false, true, 0)
	require.NoError(t, err)

	// Bulk Update: update everyone's branch
	m2 := `
upsert {
  query {
    q(func: has(branch)) {
      u as uid
    }
  }

  mutation {
    set {
      uid(u) <branch> "Fuller Street, SF" .
    }
  }
}`
	mr, err := mutationWithTs(m2, "application/rdf", false, true, 0)
	require.NoError(t, err)
	result := QueryResult{}
	require.NoError(t, json.Unmarshal(mr.data, &result))
	require.Equal(t, 3, len(result.Queries["q"]))

	q2 := `
{
  q(func: has(branch)) {
    name
    branch
    amount
  }
}`
	res, _, err := queryWithTs(q2, "application/graphql+-", "", 0)
	require.NoError(t, err)
	require.NotContains(t, res, "San Francisco")
	require.Contains(t, res, "user1")
	require.Contains(t, res, "user2")
	require.Contains(t, res, "user3")
	require.Contains(t, res, "Fuller Street, SF")
	// Bulk Delete: delete everyone's branch
	m3 := `
upsert {
  query {
    q(func: has(branch)) {
      u as uid
    }
  }

  mutation {
    delete {
      uid(u) <branch> * .
    }
  }
}`
	mr, err = mutationWithTs(m3, "application/rdf", false, true, 0)
	require.NoError(t, err)
	result = QueryResult{}
	require.NoError(t, json.Unmarshal(mr.data, &result))
	require.Equal(t, 3, len(result.Queries["q"]))

	res, _, err = queryWithTs(q2, "application/graphql+-", "", 0)
	require.NoError(t, err)
	require.NotContains(t, res, "San Francisco")
	require.NotContains(t, res, "Fuller Street, SF")
}

func TestDeleteCountIndex(t *testing.T) {
	require.NoError(t, dropAll())
	require.NoError(t, alterSchema(`
<game_answer>: uid @count @reverse .
<name>: int @index(int) .`))

	m1 := `
{
  set {
    _:1 <game_answer> _:2 .
    _:1 <name> "1" .
    _:2 <game_answer> _:3 .
    _:2 <name> "2" .
    _:4 <game_answer> _:2 .
    _:3 <name> "3" .
    _:4 <name> "4" .
  }
}`

	_, err := mutationWithTs(m1, "application/rdf", false, true, 0)
	require.NoError(t, err)

	m2 := `
upsert {
  query {
    u3 as var(func: eq(name, "3"))
    u2 as var(func: eq(name, "2"))
  }
  mutation {
    delete {
        uid(u2) <game_answer> uid(u3) .
    }
  }
}`
	_, err = mutationWithTs(m2, "application/rdf", false, true, 0)
	require.NoError(t, err)

	q1 := `
{
    me(func: eq(count(~game_answer), 1)) {
      name
      count(~game_answer)
    }
}`
	res, _, err := queryWithTs(q1, "application/graphql+-", "", 0)
	require.NoError(t, err)
	require.NotContains(t, res, "count(~game_answer)")
}

func TestUpsertVarOnlyUsedInQuery(t *testing.T) {
	require.NoError(t, dropAll())
	require.NoError(t, alterSchema(`
name: string @index(exact) .
branch: string .
amount: float .`))

	m1 := `
{
  set {
    _:user1 <name> "user1" .
    _:user1 <branch> "Fuller Street, San Francisco" .
    _:user1 <amount> "10" .
  }
}`

	_, err := mutationWithTs(m1, "application/rdf", false, true, 0)
	require.NoError(t, err)

	// Bulk Update: update everyone's branch
	m2 := `
upsert {
  query {
    u as var(func: has(branch))

    me(func: uid(u)) {
      branch
    }
  }

  mutation {
    set {
      _:a <branch> "Fuller Street, SF" .
    }
  }
}`
	mr, err := mutationWithTs(m2, "application/rdf", false, true, 0)
	require.NoError(t, err)
	result := QueryResult{}
	require.NoError(t, json.Unmarshal(mr.data, &result))
	require.Equal(t, 0, len(result.Queries["q"]))
}

func TestEmptyRequest(t *testing.T) {
	// We are using the dgo client in this test here to test the grpc interface
	dg, err := testutil.DgraphClientWithGroot("localhost:9180")
	require.NoError(t, err, "error while getting a dgraph client")

	require.NoError(t, dg.Alter(context.Background(), &api.Operation{
		DropOp: api.Operation_ALL,
	}))
	require.NoError(t, dg.Alter(context.Background(), &api.Operation{
		Schema: `
name: string @index(exact) .
branch: string .
amount: float .`}))

	req := &api.Request{}
	_, err = dg.NewTxn().Do(context.Background(), req)
	require.Contains(t, strings.ToLower(err.Error()), "empty request")
}

// This mutation (upsert) has one independent query and one independent mutation.
func TestMutationAndQueryButNoUpsert(t *testing.T) {
	require.NoError(t, dropAll())
	require.NoError(t, alterSchema(`
email: string @index(exact) .
works_for: string @index(exact) .
works_with: [uid] .`))

	m1 := `
upsert {
  query {
    q(func: eq(works_for, "company1")) {
      uid
      name
    }
  }

  mutation {
    set {
      _:user1 <name> "user1" .
      _:user1 <email> "user1@company1.io" .
      _:user1 <works_for> "company1" .
    }
  }
}`
	mr, err := mutationWithTs(m1, "application/rdf", false, true, 0)
	require.NoError(t, err)
	result := QueryResult{}
	require.NoError(t, json.Unmarshal(mr.data, &result))
	require.Equal(t, 0, len(result.Queries["q"]))
<<<<<<< HEAD
	require.Equal(t, []string{"1-email", "1-name", "1-works_for"}, mr.preds)
=======
	require.Equal(t, []string{"email", "name", "works_for"}, splitPreds(mr.preds))
>>>>>>> 9415484f
}

func TestMultipleMutation(t *testing.T) {
	require.NoError(t, dropAll())
	require.NoError(t, alterSchema(`email: string @index(exact) .`))

	m1 := `
upsert {
  query {
    q(func: eq(email, "email@company.io")) {
      v as uid
    }
  }

  mutation @if(not(eq(len(v), 0))) {
    set {
      uid(v) <name> "not_name" .
      uid(v) <email> "not_email@company.io" .
    }
  }

  mutation @if(eq(len(v), 0)) {
    set {
      _:user <name> "name" .
      _:user <email> "email@company.io" .
    }
  }
}`
	mr, err := mutationWithTs(m1, "application/rdf", false, true, 0)
	require.NoError(t, err)
	require.True(t, len(mr.keys) == 0)
	require.Equal(t, []string{"email", "name"}, splitPreds(mr.preds))
	result := QueryResult{}
	require.NoError(t, json.Unmarshal(mr.data, &result))
	require.Equal(t, 0, len(result.Queries["q"]))

	q1 := `
{
  q(func: eq(email, "email@company.io")) {
    name
  }
}`
	res, _, err := queryWithTs(q1, "application/graphql+-", "", 0)
	expectedRes := `
{
  "data": {
    "q": [{
      "name": "name"
     }]
   }
}`
	require.NoError(t, err)
	testutil.CompareJSON(t, res, expectedRes)

	// This time the other mutation will get executed
	_, err = mutationWithTs(m1, "application/rdf", false, true, 0)
	require.NoError(t, err)

	q2 := `
{
  q(func: eq(email, "not_email@company.io")) {
    name
  }
}`
	res, _, err = queryWithTs(q2, "application/graphql+-", "", 0)
	require.NoError(t, err)

	expectedRes = `
{
  "data": {
    "q": [{
      "name": "not_name"
     }]
   }
}`
	require.NoError(t, err)
	testutil.CompareJSON(t, res, expectedRes)
}

func TestMultiMutationWithoutIf(t *testing.T) {
	require.NoError(t, dropAll())
	require.NoError(t, alterSchema(`email: string @index(exact) .`))

	m1 := `
upsert {
  query {
    me(func: eq(email, "email@company.io")) {
      v as uid
    }
  }

  mutation @if(not(eq(len(v), 0))) {
    set {
      uid(v) <name> "not_name" .
      uid(v) <email> "not_email@company.io" .
    }
  }

  mutation @if(eq(len(v), 0)) {
    set {
      _:user <name> "name" .
    }
  }

  mutation {
    set {
      _:user <email> "email@company.io" .
    }
  }

  mutation {
    set {
      _:other <name> "other" .
      _:other <email> "other@company.io" .
    }
  }
}`
	mr, err := mutationWithTs(m1, "application/rdf", false, true, 0)
	require.NoError(t, err)
	require.True(t, len(mr.keys) == 0)
	require.Equal(t, []string{"email", "name"}, splitPreds(mr.preds))

	q1 := `
{
  q(func: has(email)) {
    name
  }
}`
	res, _, err := queryWithTs(q1, "application/graphql+-", "", 0)
	expectedRes := `
{
  "data": {
    "q": [{
      "name": "name"
     },
     {
      "name": "other"
    }]
   }
}`
	require.NoError(t, err)
	testutil.CompareJSON(t, res, expectedRes)
}

func TestMultiMutationCount(t *testing.T) {
	require.NoError(t, dropAll())
	require.NoError(t, alterSchema(`
  email: string @index(exact) .
  count: int .`))

	m1 := `
upsert {
  query {
    q(func: eq(email, "email@company.io")) {
      v as uid
      c as count
      nc as math(c+1)
    }
  }

  mutation @if(eq(len(v), 0)) {
    set {
      uid(v) <name> "name" .
      uid(v) <email> "email@company.io" .
      uid(v) <count> "1" .
    }
  }

  mutation @if(not(eq(len(v), 0))) {
    set {
      uid(v) <count> val(nc) .
    }
  }
}`
	mr, err := mutationWithTs(m1, "application/rdf", false, true, 0)
	require.NoError(t, err)
	require.True(t, len(mr.keys) == 0)
	require.Equal(t, []string{"count", "email", "name"}, splitPreds(mr.preds))

	q1 := `
{
  q(func: has(email)) {
    count
  }
}`
	res, _, err := queryWithTs(q1, "application/graphql+-", "", 0)
	expectedRes := `
{
  "data": {
    "q": [{
       "count": 1
     }]
   }
}`
	require.NoError(t, err)
	testutil.CompareJSON(t, res, expectedRes)

	// second time, using Json mutation
	m1Json := `
{
  "query": "{q(func: eq(email, \"email@company.io\")) {v as uid\n c as count\n nc as math(c+1)}}",
  "mutations": [
    {
      "set": [
        {
          "uid": "uid(v)",
          "name": "name",
          "email": "email@company.io",
          "count": "1"
        }
      ],
      "cond": "@if(eq(len(v), 0))"
    },
    {
      "set": [
        {
          "uid": "uid(v)",
          "count": "val(nc)"
        }
      ],
      "cond": "@if(not(eq(len(v), 0)))"
    }
  ]
}`
	mr, err = mutationWithTs(m1Json, "application/json", false, true, 0)
	require.NoError(t, err)
	require.True(t, len(mr.keys) == 0)
	require.Equal(t, []string{"count"}, splitPreds(mr.preds))

	res, _, err = queryWithTs(q1, "application/graphql+-", "", 0)
	expectedRes = `
{
  "data": {
    "q": [{
       "count": 2
     }]
   }
}`
	require.NoError(t, err)
	testutil.CompareJSON(t, res, expectedRes)
}

func TestMultipleMutationMerge(t *testing.T) {
	require.NoError(t, dropAll())
	require.NoError(t, alterSchema(`
name: string @index(term) .
email: [string] @index(exact) @upsert .`))

	m1 := `
{
  set {
    _:user1 <name> "user1" .
    _:user1 <email> "user_email1@company1.io" .
    _:user2 <name> "user2" .
    _:user2 <email> "user_email2@company1.io" .
  }
}`
	mr, err := mutationWithTs(m1, "application/rdf", false, true, 0)
	require.NoError(t, err)
	require.True(t, len(mr.keys) == 0)
	require.Equal(t, []string{"email", "name"}, splitPreds(mr.preds))

	q1 := `
{
  q(func: has(name)) {
    uid
  }
}`
	res, _, err := queryWithTs(q1, "application/graphql+-", "", 0)
	require.NoError(t, err)
	var result struct {
		Data struct {
			Q []struct {
				UID string `json:"uid"`
			} `json:"q"`
		} `json:"data"`
	}
	require.NoError(t, json.Unmarshal([]byte(res), &result))
	require.Equal(t, 2, len(result.Data.Q))

	m2 := `
upsert {
  query {
    # filter is needed to ensure that we do not get same UIDs in u1 and u2
    q1(func: eq(email, "user_email1@company1.io")) @filter(not(eq(email, "user_email2@company1.io"))) {
      u1 as uid
    }

    q2(func: eq(email, "user_email2@company1.io")) @filter(not(eq(email, "user_email1@company1.io"))) {
      u2 as uid
    }

    q3(func: eq(email, "user_email1@company1.io")) @filter(eq(email, "user_email2@company1.io")) {
      u3 as uid
    }
  }

  # case when both emails do not exist
  mutation @if(eq(len(u1), 0) AND eq(len(u2), 0) AND eq(len(u3), 0)) {
    set {
      _:user <name> "user" .
      _:user <email> "user_email1@company1.io" .
      _:user <email> "user_email2@company1.io" .
    }
  }

  # case when email1 exists but email2 does not
  mutation @if(eq(len(u1), 1) AND eq(len(u2), 0) AND eq(len(u3), 0)) {
    set {
      uid(u1) <email> "user_email2@company1.io" .
    }
  }

  # case when email1 does not exist but email2 exists
  mutation @if(eq(len(u1), 0) AND eq(len(u2), 1) AND eq(len(u3), 0)) {
    set {
      uid(u2) <email> "user_email1@company1.io" .
    }
  }

  # case when both emails exist and needs merging
  mutation @if(eq(len(u1), 1) AND eq(len(u2), 1) AND eq(len(u3), 0)) {
    set {
      _:user <name> "user" .
      _:user <email> "user_email1@company1.io" .
      _:user <email> "user_email2@company1.io" .
    }

    delete {
      uid(u1) <name> * .
      uid(u1) <email> * .
      uid(u2) <name> * .
      uid(u2) <email> * .
    }
  }
}`
	mr, err = mutationWithTs(m2, "application/rdf", false, true, 0)
	require.NoError(t, err)
	require.True(t, len(mr.keys) == 0)
	require.Equal(t, []string{"email", "name"}, splitPreds(mr.preds))

	res, _, err = queryWithTs(q1, "application/graphql+-", "", 0)
	require.NoError(t, err)
	require.NoError(t, json.Unmarshal([]byte(res), &result))
	require.Equal(t, 1, len(result.Data.Q))

	// Now, data is all correct. So, following mutation should be no-op
	mr, err = mutationWithTs(m2, "application/rdf", false, true, 0)
	require.NoError(t, err)
	require.True(t, len(mr.keys) == 0)
	require.Equal(t, 0, len(mr.preds))
}

func TestJsonOldAndNewAPI(t *testing.T) {
	require.NoError(t, dropAll())
	populateCompanyData(t)

	m1 := `
{
  "query": "{q(func: eq(works_for, \"company1\")) {u as uid}}",
  "set": [
    {
      "uid": "uid(u)",
      "color": "red"
    }
  ],
  "cond": "@if(gt(len(u), 0))",
  "mutations": [
    {
      "set": [
        {
          "uid": "uid(u)",
          "works_with": {
            "uid": "0x01"
          }
        }
      ],
      "cond": "@if(gt(len(u), 0))"
    }
  ]
}`
	mr, err := mutationWithTs(m1, "application/json", false, true, 0)
	require.NoError(t, err)
	require.True(t, len(mr.keys) == 0)
	require.Equal(t, []string{"color", "works_with"}, splitPreds(mr.preds))
	result := QueryResult{}
	require.NoError(t, json.Unmarshal(mr.data, &result))
	require.Equal(t, 2, len(result.Queries["q"]))
	q2 := `
  {
    q(func: eq(works_for, "%s")) {
      name
      works_for
      color
      works_with {
        uid
      }
    }
  }`
	res, _, err := queryWithTs(fmt.Sprintf(q2, "company1"), "application/graphql+-", "", 0)
	require.NoError(t, err)
	testutil.CompareJSON(t, `
  {
    "data": {
      "q": [
        {
          "name": "user1",
          "works_for": "company1",
          "color": "red",
          "works_with": [
            {
              "uid": "0x1"
            }
          ]
        },
        {
          "name": "user2",
          "works_for": "company1",
          "color": "red",
          "works_with": [
            {
              "uid": "0x1"
            }
          ]
        }
      ]
    }
  }`, res)
}

func TestJsonNewAPI(t *testing.T) {
	require.NoError(t, dropAll())
	populateCompanyData(t)

	m1 := `
{
  "query": "{q(func: eq(works_for, \"company1\")) {u as uid}}",
  "mutations": [
    {
      "set": [
        {
          "uid": "uid(u)",
          "works_with": {
            "uid": "0x01"
          }
        }
      ],
      "cond": "@if(gt(len(u), 0))"
    },
    {
      "set": [
        {
          "uid": "uid(u)",
          "color": "red"
        }
      ],
      "cond": "@if(gt(len(u), 0))"
    }
  ]
}`
	mr, err := mutationWithTs(m1, "application/json", false, true, 0)
	require.NoError(t, err)
	require.True(t, len(mr.keys) == 0)
	require.Equal(t, []string{"color", "works_with"}, splitPreds(mr.preds))
	result := QueryResult{}
	require.NoError(t, json.Unmarshal(mr.data, &result))
	require.Equal(t, 2, len(result.Queries["q"]))
	q2 := `
  {
    q(func: eq(works_for, "%s")) {
      name
      works_for
      color
      works_with {
        uid
      }
    }
  }`
	res, _, err := queryWithTs(fmt.Sprintf(q2, "company1"), "application/graphql+-", "", 0)
	require.NoError(t, err)
	testutil.CompareJSON(t, `
  {
    "data": {
      "q": [
        {
          "name": "user1",
          "works_for": "company1",
          "color": "red",
          "works_with": [
            {
              "uid": "0x1"
            }
          ]
        },
        {
          "name": "user2",
          "works_for": "company1",
          "color": "red",
          "works_with": [
            {
              "uid": "0x1"
            }
          ]
        }
      ]
    }
  }`, res)
}

func TestUpsertMultiValueJson(t *testing.T) {
	require.NoError(t, dropAll())
	populateCompanyData(t)

	// add color to all employees of company1
	m2 := `
{
  "query": "{q(func: eq(works_for, \"company1\")) {u as uid}}",
  "mutations": [
    {
      "set": [
        {
          "uid": "uid(u)",
          "color": "red"
        }
      ],
      "cond": "@if(gt(len(u), 0))"
    }
  ]
}`

	mr, err := mutationWithTs(m2, "application/json", false, true, 0)
	require.NoError(t, err)
	require.True(t, len(mr.keys) == 0)
	require.Equal(t, []string{"color"}, splitPreds(mr.preds))
	result := QueryResult{}
	require.NoError(t, json.Unmarshal(mr.data, &result))
	require.Equal(t, 2, len(result.Queries["q"]))
	q2 := `
{
  q(func: eq(works_for, "%s")) {
    name
    works_for
    color
    works_with
  }
}`
	res, _, err := queryWithTs(fmt.Sprintf(q2, "company1"), "application/graphql+-", "", 0)
	require.NoError(t, err)
	testutil.CompareJSON(t, `{"data":{"q":[{"name":"user1","works_for":"company1","color":"red"},`+
		`{"name":"user2","works_for":"company1","color":"red"}]}}`, res)

	// delete color for employess of company1 and set color for employees of company2
	m3 := `
{
  "query": "{user1(func: eq(works_for, \"company1\")) {c1 as uid} user2(func: eq(works_for, \"company2\")) {c2 as uid}}",
  "mutations": [
    {
      "delete": [
        {
          "uid": "uid(c1)",
          "color": null
        }
      ],
      "cond": "@if(le(len(c1), 100) AND lt(len(c2), 100))"
    },
    {
      "set": [
        {
          "uid": "uid(c2)",
          "color": "blue"
        }
      ],
      "cond": "@if(le(len(c1), 100) AND lt(len(c2), 100))"
    }
  ]
}`
	mr, err = mutationWithTs(m3, "application/json", false, true, 0)
	require.NoError(t, err)
	result = QueryResult{}
	require.NoError(t, json.Unmarshal(mr.data, &result))
	require.Equal(t, 2, len(result.Queries["user1"]))
	require.Equal(t, 2, len(result.Queries["user2"]))
}

// This test may fail sometimes because ACL token
// can get expired while the mutations is running.
func upsertTooBigTest(t *testing.T) {
	require.NoError(t, dropAll())

	for i := 0; i < 1e6+1; {
		fmt.Printf("ingesting entries starting i=%v\n", i)

		sb := strings.Builder{}
		for j := 0; j < 1e4; j++ {
			_, err := sb.WriteString(fmt.Sprintf("_:%v <number> \"%v\" .\n", i, i))
			require.NoError(t, err)
			i++
		}

		m1 := fmt.Sprintf(`{set{%s}}`, sb.String())
		_, err := mutationWithTs(m1, "application/rdf", false, true, 0)
		require.NoError(t, err)
	}

	// Upsert should fail
	m2 := `
upsert {
  query {
    u as var(func: has(number))
  }

  mutation {
    set {
      uid(u) <test> "test" .
    }
  }
}`
	_, err := mutationWithTs(m2, "application/rdf", false, true, 0)
	require.Contains(t, err.Error(), "variable [u] has too many UIDs (>1m)")

	// query should work
	q2 := `
{
  q(func: has(number)) {
    uid
    number
  }
}`
	_, _, err = queryWithTs(q2, "application/graphql+-", "", 0)
	require.NoError(t, err)
}<|MERGE_RESOLUTION|>--- conflicted
+++ resolved
@@ -33,15 +33,12 @@
 type QueryResult struct {
 	Queries map[string][]struct {
 		UID string
-<<<<<<< HEAD
-=======
 	}
 }
 
 func splitPreds(ps []string) []string {
 	for i, p := range ps {
 		ps[i] = strings.Split(p, "-")[1]
->>>>>>> 9415484f
 	}
 
 	return ps
@@ -2220,11 +2217,7 @@
 	result := QueryResult{}
 	require.NoError(t, json.Unmarshal(mr.data, &result))
 	require.Equal(t, 0, len(result.Queries["q"]))
-<<<<<<< HEAD
-	require.Equal(t, []string{"1-email", "1-name", "1-works_for"}, mr.preds)
-=======
 	require.Equal(t, []string{"email", "name", "works_for"}, splitPreds(mr.preds))
->>>>>>> 9415484f
 }
 
 func TestMultipleMutation(t *testing.T) {
