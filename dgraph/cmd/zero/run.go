--- conflicted
+++ resolved
@@ -270,15 +270,13 @@
 		WithIndexCacheSize(0).
 		WithLoadBloomsOnOpen(false)
 
-<<<<<<< HEAD
 	kvOpt.Compression = 0
-=======
-	compression_level := Zero.Conf.GetInt("badger.compression_level")
-	if compression_level > 0 {
-		// By default, compression is disabled in badger.
-		kvOpt.Compression = bopt.ZSTD
-		kvOpt.ZSTDCompressionLevel = compression_level
-	}
+	//compression_level := Zero.Conf.GetInt("badger.compression_level")
+	//if //compression_level > 0 {
+	// By default, compression is disabled in badger.
+	//	kvOpt.Compression = bopt.ZSTD
+	//kvOpt.ZSTDCompressionLevel = compression_level
+	//}
 
 	// Set loading mode options.
 	switch Zero.Conf.GetString("badger.tables") {
@@ -300,7 +298,6 @@
 		x.Fatalf("Invalid Badger Value log options")
 	}
 	glog.Infof("Opening zero BadgerDB with options: %+v\n", kvOpt)
->>>>>>> 02878388
 
 	kv, err := badger.Open(kvOpt)
 	x.Checkf(err, "Error while opening WAL store")
